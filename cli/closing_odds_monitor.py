--- conflicted
+++ resolved
@@ -1,380 +1,348 @@
-import sys
-import os
-
-sys.path.append(os.path.abspath(os.path.join(os.path.dirname(__file__), "..")))
-
-import csv
-import json
-import time
-import requests
-from datetime import datetime
-from utils import now_eastern, to_eastern
-from dotenv import load_dotenv
-
-from core.odds_fetcher import fetch_consensus_for_single_game
-from core.market_pricer import decimal_odds, to_american_odds
-from utils import TEAM_NAME_TO_ABBR, TEAM_ABBR_TO_NAME, TEAM_ABBR
-
-from dotenv import load_dotenv
-from pathlib import Path
-<<<<<<< HEAD
-=======
-dotenv_file = Path(__file__).resolve().parent.parent / ".env"
-load_dotenv(dotenv_path=dotenv_file)
-
-loaded_hooks = [v for v in [os.getenv("DISCORD_ALERT_WEBHOOK_URL"), os.getenv("DISCORD_ALERT_WEBHOOK_URL_2")] if v]
-print(f"🔧 Loaded {len(loaded_hooks)} Discord webhook(s) from {dotenv_file}")
->>>>>>> a6fc4f0a
-
-dotenv_file = Path(__file__).resolve().parent.parent / ".env"
-load_dotenv(dotenv_path=dotenv_file, override=True)
-
-loaded_hooks = [
-    v.strip()
-    for v in [
-        os.getenv("DISCORD_ALERT_WEBHOOK_URL"),
-        os.getenv("DISCORD_ALERT_WEBHOOK_URL_2"),
-    ]
-    if v and v.strip()
-]
-print(f"🔧 Loaded {len(loaded_hooks)} Discord webhook(s) from {dotenv_file}")
-
-# Support sending CLV alerts to multiple Discord channels. Users can define
-# `DISCORD_ALERT_WEBHOOK_URL` and optionally `DISCORD_ALERT_WEBHOOK_URL_2` in
-# their .env file. Any non-empty URLs will receive the same alert message.
-DISCORD_ALERT_WEBHOOK_URLS = loaded_hooks
-closing_odds_path = "data/closing_odds"
-os.makedirs(closing_odds_path, exist_ok=True)
-
-fetched_games = set()
-debug_mode = True  # ✅ easy toggle for debug
-
-<<<<<<< HEAD
-
-def send_discord_alert(message):
-    if not DISCORD_ALERT_WEBHOOK_URLS:
-        print("❌ No Discord webhook configured for alerts.")
-        return
-    for url in DISCORD_ALERT_WEBHOOK_URLS:
-        try:
-            resp = requests.post(url, json={"content": message}, timeout=10)
-            if resp.status_code in (200, 204):
-                print(f"✅ CLV alert sent to Discord webhook: {url}")
-            else:
-                print(
-                    f"❌ Discord webhook {url} returned {resp.status_code}: {resp.text}"
-                )
-        except Exception as e:
-            print(f"❌ Failed to send Discord alert to {url}: {e}")
-=======
-def send_discord_alert(message):
-    if not DISCORD_ALERT_WEBHOOK_URLS:
-        print("❌ No Discord webhook configured for alerts.")
-        return
-    for url in DISCORD_ALERT_WEBHOOK_URLS:
-        try:
-            resp = requests.post(url, json={"content": message}, timeout=10)
-            if resp.status_code in (200, 204):
-                print(f"✅ CLV alert sent to Discord webhook: {url}")
-            else:
-                print(
-                    f"❌ Discord webhook {url} returned {resp.status_code}: {resp.text}"
-                )
-        except Exception as e:
-            print(f"❌ Failed to send Discord alert to {url}: {e}")
->>>>>>> a6fc4f0a
-
-
-def load_tracked_games(csv_path="logs/market_evals.csv"):
-    bets = []
-    with open(csv_path, newline="") as f:
-        reader = csv.DictReader(f)
-        for row in reader:
-            bets.append(row)
-    return bets
-
-
-from utils import (
-    TEAM_NAME_TO_ABBR,
-    TEAM_ABBR_TO_NAME,
-)  # Make sure this is imported at the top
-
-
-def fuzzy_match_side(side, market_data):
-    def clean(s):
-        return (
-            s.replace(" ", "")
-            .replace("+", "")
-            .replace("-", "")
-            .replace(".", "")
-            .lower()
-        )
-
-    side_clean = clean(side)
-
-    # ✅ Try exact normalized match
-    for key in market_data.keys():
-        if clean(key) == side_clean:
-            print(f"🧠 Fuzzy match: Exact normalized match for '{side}' → '{key}'")
-            return key
-
-    # ✅ Try partial substring or reverse match
-    for key in market_data.keys():
-        if side_clean in clean(key) or clean(key) in side_clean:
-            print(f"🧠 Fuzzy match: Partial match for '{side}' → '{key}'")
-            return key
-
-    # ✅ Try Full Team Name → Abbreviation (e.g., "San Diego Padres" → "SD")
-    if side in TEAM_NAME_TO_ABBR:
-        abbr = TEAM_NAME_TO_ABBR[side]
-        for key in market_data.keys():
-            if clean(key) == clean(abbr):
-                print(f"🧠 Fuzzy match: Abbreviation '{abbr}' for '{side}' → '{key}'")
-                return key
-
-    # ✅ NEW: Try Abbreviation → Full Team Name (e.g., "SD" → "San Diego Padres")
-    for abbr, full_name in TEAM_ABBR_TO_NAME.items():
-        if side.lower() == full_name.lower():
-            for key in market_data:
-                if clean(key) == clean(abbr):
-                    print(
-                        f"🧠 Fuzzy match: Full name '{full_name}' → abbr '{abbr}' → key '{key}'"
-                    )
-                    return key
-
-    # ✅ Handle compact Over/Under formatting (e.g., Under8.0 vs Under8)
-    if side.lower().startswith("over") or side.lower().startswith("under"):
-        prefix = side.split()[0]
-        try:
-            number = side.split()[1]
-        except IndexError:
-            return None
-        side_compact = f"{prefix}{number}".lower()
-        for key in market_data.keys():
-            if clean(key) == clean(side_compact):
-                print(f"🧠 Fuzzy match: Over/Under compact '{side}' → '{key}'")
-                return key
-
-    # ❌ Nothing worked
-    print(
-        f"⚠️ Fuzzy match failed for '{side}' — tried keys: {list(market_data.keys())[:5]}"
-    )
-    return None
-
-
-def get_market_data_with_alternates(consensus_odds, market_key):
-    """
-    Try to get market odds from main market or alternate fallback (e.g., totals → alternate_totals)
-    """
-    return consensus_odds.get(market_key) or consensus_odds.get(
-        f"alternate_{market_key}"
-    )
-
-
-def monitor_loop(poll_interval=600, target_date=None):
-    """Continuously fetch closing odds for games on ``target_date``.
-
-    ``target_date`` defaults to today's date when the monitor is started and
-    remains constant for the entire runtime. This prevents late-night runs from
-    switching to the next calendar day mid-loop and inadvertently skipping the
-    remaining games of the original date.
-    """
-
-    if target_date is None:
-        target_date = now_eastern().strftime("%Y-%m-%d")
-
-    while True:
-        now_est = now_eastern()
-        today = target_date  # Use a fixed date for the entire run
-
-        loaded_bets = load_tracked_games()
-        bets = [b for b in loaded_bets if b["game_id"].startswith(today)]
-        tracked_games = set(b["game_id"] for b in bets)
-
-        print(f"🔁 Checking games as of {now_est.strftime('%Y-%m-%d %H:%M:%S EST')}...")
-        print(f"🔎 Monitoring {len(tracked_games)} games with bets placed...")
-
-        file_path = os.path.join(closing_odds_path, f"{today}.json")
-        if os.path.exists(file_path):
-            try:
-                with open(file_path, "r") as f:
-                    existing = json.load(f)
-            except:
-                print(
-                    f"⚠️ Warning: Corrupt closing odds file for {today}. Starting fresh."
-                )
-                existing = {}
-        else:
-            existing = {}
-
-        try:
-            resp = requests.get(
-                "https://api.the-odds-api.com/v4/sports/baseball_mlb/events",
-                params={"apiKey": os.getenv("ODDS_API_KEY")},
-            )
-            if resp.status_code != 200:
-                print("❌ Error fetching events:", resp.text)
-                time.sleep(poll_interval)
-                continue
-            events = resp.json()
-        except Exception as e:
-            print(f"❌ Failed to fetch events: {e}")
-            time.sleep(poll_interval)
-            continue
-
-        for event in events:
-            start_time = event.get("commence_time", "")
-            if not start_time:
-                continue
-
-            try:
-                game_time_utc = datetime.fromisoformat(
-                    start_time.replace("Z", "+00:00")
-                )
-                game_time = to_eastern(game_time_utc)
-
-                game_date = game_time.strftime("%Y-%m-%d")
-                if game_date != today:
-                    if debug_mode:
-                        print(
-                            f"⏩ Skipping {event['away_team']}@{event['home_team']} because game date {game_date} != today {today}"
-                        )
-                    continue
-
-                away_team_full = event["away_team"]
-                home_team_full = event["home_team"]
-
-                away_abbr = TEAM_ABBR.get(away_team_full, away_team_full.split()[-1])
-                home_abbr = TEAM_ABBR.get(home_team_full, home_team_full.split()[-1])
-                gid = f"{game_date}-{away_abbr}@{home_abbr}"
-
-                time_to_game = (game_time - now_est).total_seconds()
-                if debug_mode:
-                    print(f"DEBUG: {gid} | time_to_game={time_to_game:.2f}s")
-
-                if gid not in tracked_games:
-                    continue
-                if gid in fetched_games:
-                    continue
-                if gid in existing:
-                    print(f"🛑 {gid} already captured. Skipping re-fetch.")
-                    fetched_games.add(gid)
-                    continue
-
-                if 0 <= time_to_game <= 1000000:
-                    print(f"📡 Fetching consensus odds for {gid}...")
-
-                    consensus_odds = None
-                    for attempt in range(2):
-                        consensus_odds = fetch_consensus_for_single_game(gid)
-
-                        if debug_mode:
-                            print(
-                                f"📡 [DEBUG] Attempt {attempt+1}: consensus odds fetched: {bool(consensus_odds)} for {gid}"
-                            )
-
-                        if consensus_odds:
-                            break
-
-                        if attempt == 0:
-                            print(f"⚠️ No consensus odds found for {gid} — retrying...")
-                            time.sleep(10)
-
-                    if not consensus_odds:
-                        print(f"⚠️ No consensus odds found for {gid} after retry.")
-                        continue
-
-                    existing[gid] = consensus_odds
-                    with open(file_path, "w") as f:
-                        json.dump(existing, f, indent=2)
-                    print(f"✅ Saved closing odds snapshot for {gid}")
-
-                    matching_bets = [b for b in bets if b["game_id"] == gid]
-                    if not matching_bets:
-                        print(f"ℹ️ No matching bets for {gid}.")
-                        fetched_games.add(gid)
-                        continue
-
-                    print(f"✅ Found {len(matching_bets)} matching bets for {gid}")
-                    alert_lines = []
-
-                    for bet in matching_bets:
-                        market = bet["market"]
-                        side = bet["side"]
-                        bet_odds = float(bet["market_odds"])
-
-                        market_data = get_market_data_with_alternates(
-                            consensus_odds, market
-                        )
-                        if not market_data:
-                            print(
-                                f"⚠️ Market '{market}' not found in consensus odds for {gid}. Available markets: {list(consensus_odds.keys())}"
-                            )
-                            continue
-
-                        if debug_mode:
-                            print(
-                                f"   Available sides for market '{market}': {list(market_data.keys())}"
-                            )
-                            print(f"   Attempting to match bet side: '{side}'")
-
-                        closing_data = market_data.get(side)
-                        if not closing_data:
-                            print(f"🔍 Attempting fuzzy match for: '{side}'")
-                            fuzzy_key = fuzzy_match_side(side, market_data)
-                            if fuzzy_key:
-                                closing_data = market_data[fuzzy_key]
-
-                        if not closing_data:
-                            print(
-                                f"⚠️ No match found for bet side '{side}' in market '{market}'"
-                            )
-                            continue
-
-                        closing_prob = closing_data.get("consensus_prob")
-                        if closing_prob is None:
-                            continue
-
-                        closing_american = to_american_odds(closing_prob)
-                        bet_dec = decimal_odds(bet_odds)
-                        closing_dec = decimal_odds(closing_american)
-                        clv = ((bet_dec / closing_dec) - 1) * 100
-                        emoji = "🟢" if clv > 0 else "🔴"
-
-                        line = (
-                            f"- **{side} ({market})**\n"
-                            f"  • Bet Line: `{bet_odds:+}`\n"
-                            f"  • Closing Line: `{closing_american:+}`\n"
-                            f"  • CLV: `{clv:+.2f}%` {emoji}"
-                        )
-                        alert_lines.append(line)
-
-                    if alert_lines:
-                        print(
-                            f"📣 Will send Discord alert with {len(alert_lines)} line(s):\n"
-                            + "\n".join(alert_lines)
-                        )
-                        message = f"📊 **CLV Check - {gid}**\n" + "\n".join(alert_lines)
-                        send_discord_alert(message)
-
-                    fetched_games.add(gid)
-
-            except Exception as e:
-                print(f"⚠️ Error processing event: {e}")
-
-        print(f"⏱ Sleeping for {poll_interval // 60} minutes...\n")
-        time.sleep(poll_interval)
-
-
-if __name__ == "__main__":
-    import argparse
-
-    parser = argparse.ArgumentParser(description="Monitor and capture MLB closing odds")
-    parser.add_argument(
-        "--date",
-        dest="date",
-        help="YYYY-MM-DD date to monitor (defaults to today's Eastern date)",
-    )
-    args = parser.parse_args()
-
-    monitor_loop(target_date=args.date)
+import sys
+import os
+
+sys.path.append(os.path.abspath(os.path.join(os.path.dirname(__file__), "..")))
+
+import csv
+import json
+import time
+import requests
+from datetime import datetime
+from utils import now_eastern, to_eastern
+from dotenv import load_dotenv
+
+from core.odds_fetcher import fetch_consensus_for_single_game
+from core.market_pricer import decimal_odds, to_american_odds
+from utils import TEAM_NAME_TO_ABBR, TEAM_ABBR_TO_NAME, TEAM_ABBR
+
+from dotenv import load_dotenv
+from pathlib import Path
+dotenv_file = Path(__file__).resolve().parent.parent / ".env"
+        os.getenv("DISCORD_ALERT_WEBHOOK_URL"),
+        os.getenv("DISCORD_ALERT_WEBHOOK_URL_2"),
+    ]
+    if v and v.strip()
+]
+print(f"🔧 Loaded {len(loaded_hooks)} Discord webhook(s) from {dotenv_file}")
+
+# Support sending CLV alerts to multiple Discord channels. Users can define
+# `DISCORD_ALERT_WEBHOOK_URL` and optionally `DISCORD_ALERT_WEBHOOK_URL_2` in
+# their .env file. Any non-empty URLs will receive the same alert message.
+DISCORD_ALERT_WEBHOOK_URLS = loaded_hooks
+closing_odds_path = "data/closing_odds"
+os.makedirs(closing_odds_path, exist_ok=True)
+
+fetched_games = set()
+debug_mode = True  # ✅ easy toggle for debug
+
+def send_discord_alert(message):
+    if not DISCORD_ALERT_WEBHOOK_URLS:
+        print("❌ No Discord webhook configured for alerts.")
+        return
+    for url in DISCORD_ALERT_WEBHOOK_URLS:
+        try:
+
+            resp = requests.post(url, json={"content": message}, timeout=10)
+            if resp.status_code in (200, 204):
+                print(f"✅ CLV alert sent to Discord webhook: {url}")
+            else:
+                print(
+                    f"❌ Discord webhook {url} returned {resp.status_code}: {resp.text}"
+                )
+        except Exception as e:
+            print(f"❌ Failed to send Discord alert to {url}: {e}")
+
+
+def load_tracked_games(csv_path="logs/market_evals.csv"):
+    bets = []
+    with open(csv_path, newline="") as f:
+        reader = csv.DictReader(f)
+        for row in reader:
+            bets.append(row)
+    return bets
+
+
+from utils import (
+    TEAM_NAME_TO_ABBR,
+    TEAM_ABBR_TO_NAME,
+)  # Make sure this is imported at the top
+
+
+def fuzzy_match_side(side, market_data):
+    def clean(s):
+        return (
+            s.replace(" ", "")
+            .replace("+", "")
+            .replace("-", "")
+            .replace(".", "")
+            .lower()
+        )
+
+    side_clean = clean(side)
+
+    # ✅ Try exact normalized match
+    for key in market_data.keys():
+        if clean(key) == side_clean:
+            print(f"🧠 Fuzzy match: Exact normalized match for '{side}' → '{key}'")
+            return key
+
+    # ✅ Try partial substring or reverse match
+    for key in market_data.keys():
+        if side_clean in clean(key) or clean(key) in side_clean:
+            print(f"🧠 Fuzzy match: Partial match for '{side}' → '{key}'")
+            return key
+
+    # ✅ Try Full Team Name → Abbreviation (e.g., "San Diego Padres" → "SD")
+    if side in TEAM_NAME_TO_ABBR:
+        abbr = TEAM_NAME_TO_ABBR[side]
+        for key in market_data.keys():
+            if clean(key) == clean(abbr):
+                print(f"🧠 Fuzzy match: Abbreviation '{abbr}' for '{side}' → '{key}'")
+                return key
+
+    # ✅ NEW: Try Abbreviation → Full Team Name (e.g., "SD" → "San Diego Padres")
+    for abbr, full_name in TEAM_ABBR_TO_NAME.items():
+        if side.lower() == full_name.lower():
+            for key in market_data:
+                if clean(key) == clean(abbr):
+                    print(
+                        f"🧠 Fuzzy match: Full name '{full_name}' → abbr '{abbr}' → key '{key}'"
+                    )
+                    return key
+
+    # ✅ Handle compact Over/Under formatting (e.g., Under8.0 vs Under8)
+    if side.lower().startswith("over") or side.lower().startswith("under"):
+        prefix = side.split()[0]
+        try:
+            number = side.split()[1]
+        except IndexError:
+            return None
+        side_compact = f"{prefix}{number}".lower()
+        for key in market_data.keys():
+            if clean(key) == clean(side_compact):
+                print(f"🧠 Fuzzy match: Over/Under compact '{side}' → '{key}'")
+                return key
+
+    # ❌ Nothing worked
+    print(
+        f"⚠️ Fuzzy match failed for '{side}' — tried keys: {list(market_data.keys())[:5]}"
+    )
+    return None
+
+
+def get_market_data_with_alternates(consensus_odds, market_key):
+    """
+    Try to get market odds from main market or alternate fallback (e.g., totals → alternate_totals)
+    """
+    return consensus_odds.get(market_key) or consensus_odds.get(
+        f"alternate_{market_key}"
+    )
+
+
+def monitor_loop(poll_interval=600, target_date=None):
+    """Continuously fetch closing odds for games on ``target_date``.
+
+    ``target_date`` defaults to today's date when the monitor is started and
+    remains constant for the entire runtime. This prevents late-night runs from
+    switching to the next calendar day mid-loop and inadvertently skipping the
+    remaining games of the original date.
+    """
+
+    if target_date is None:
+        target_date = now_eastern().strftime("%Y-%m-%d")
+
+    while True:
+        now_est = now_eastern()
+        today = target_date  # Use a fixed date for the entire run
+
+        loaded_bets = load_tracked_games()
+        bets = [b for b in loaded_bets if b["game_id"].startswith(today)]
+        tracked_games = set(b["game_id"] for b in bets)
+
+        print(f"🔁 Checking games as of {now_est.strftime('%Y-%m-%d %H:%M:%S EST')}...")
+        print(f"🔎 Monitoring {len(tracked_games)} games with bets placed...")
+
+        file_path = os.path.join(closing_odds_path, f"{today}.json")
+        if os.path.exists(file_path):
+            try:
+                with open(file_path, "r") as f:
+                    existing = json.load(f)
+            except:
+                print(
+                    f"⚠️ Warning: Corrupt closing odds file for {today}. Starting fresh."
+                )
+                existing = {}
+        else:
+            existing = {}
+
+        try:
+            resp = requests.get(
+                "https://api.the-odds-api.com/v4/sports/baseball_mlb/events",
+                params={"apiKey": os.getenv("ODDS_API_KEY")},
+            )
+            if resp.status_code != 200:
+                print("❌ Error fetching events:", resp.text)
+                time.sleep(poll_interval)
+                continue
+            events = resp.json()
+        except Exception as e:
+            print(f"❌ Failed to fetch events: {e}")
+            time.sleep(poll_interval)
+            continue
+
+        for event in events:
+            start_time = event.get("commence_time", "")
+            if not start_time:
+                continue
+
+            try:
+                game_time_utc = datetime.fromisoformat(
+                    start_time.replace("Z", "+00:00")
+                )
+                game_time = to_eastern(game_time_utc)
+
+                game_date = game_time.strftime("%Y-%m-%d")
+                if game_date != today:
+                    if debug_mode:
+                        print(
+                            f"⏩ Skipping {event['away_team']}@{event['home_team']} because game date {game_date} != today {today}"
+                        )
+                    continue
+
+                away_team_full = event["away_team"]
+                home_team_full = event["home_team"]
+
+                away_abbr = TEAM_ABBR.get(away_team_full, away_team_full.split()[-1])
+                home_abbr = TEAM_ABBR.get(home_team_full, home_team_full.split()[-1])
+                gid = f"{game_date}-{away_abbr}@{home_abbr}"
+
+                time_to_game = (game_time - now_est).total_seconds()
+                if debug_mode:
+                    print(f"DEBUG: {gid} | time_to_game={time_to_game:.2f}s")
+
+                if gid not in tracked_games:
+                    continue
+                if gid in fetched_games:
+                    continue
+                if gid in existing:
+                    print(f"🛑 {gid} already captured. Skipping re-fetch.")
+                    fetched_games.add(gid)
+                    continue
+
+                if 0 <= time_to_game <= 1000000:
+                    print(f"📡 Fetching consensus odds for {gid}...")
+
+                    consensus_odds = None
+                    for attempt in range(2):
+                        consensus_odds = fetch_consensus_for_single_game(gid)
+
+                        if debug_mode:
+                            print(
+                                f"📡 [DEBUG] Attempt {attempt+1}: consensus odds fetched: {bool(consensus_odds)} for {gid}"
+                            )
+
+                        if consensus_odds:
+                            break
+
+                        if attempt == 0:
+                            print(f"⚠️ No consensus odds found for {gid} — retrying...")
+                            time.sleep(10)
+
+                    if not consensus_odds:
+                        print(f"⚠️ No consensus odds found for {gid} after retry.")
+                        continue
+
+                    existing[gid] = consensus_odds
+                    with open(file_path, "w") as f:
+                        json.dump(existing, f, indent=2)
+                    print(f"✅ Saved closing odds snapshot for {gid}")
+
+                    matching_bets = [b for b in bets if b["game_id"] == gid]
+                    if not matching_bets:
+                        print(f"ℹ️ No matching bets for {gid}.")
+                        fetched_games.add(gid)
+                        continue
+
+                    print(f"✅ Found {len(matching_bets)} matching bets for {gid}")
+                    alert_lines = []
+
+                    for bet in matching_bets:
+                        market = bet["market"]
+                        side = bet["side"]
+                        bet_odds = float(bet["market_odds"])
+
+                        market_data = get_market_data_with_alternates(
+                            consensus_odds, market
+                        )
+                        if not market_data:
+                            print(
+                                f"⚠️ Market '{market}' not found in consensus odds for {gid}. Available markets: {list(consensus_odds.keys())}"
+                            )
+                            continue
+
+                        if debug_mode:
+                            print(
+                                f"   Available sides for market '{market}': {list(market_data.keys())}"
+                            )
+                            print(f"   Attempting to match bet side: '{side}'")
+
+                        closing_data = market_data.get(side)
+                        if not closing_data:
+                            print(f"🔍 Attempting fuzzy match for: '{side}'")
+                            fuzzy_key = fuzzy_match_side(side, market_data)
+                            if fuzzy_key:
+                                closing_data = market_data[fuzzy_key]
+
+                        if not closing_data:
+                            print(
+                                f"⚠️ No match found for bet side '{side}' in market '{market}'"
+                            )
+                            continue
+
+                        closing_prob = closing_data.get("consensus_prob")
+                        if closing_prob is None:
+                            continue
+
+                        closing_american = to_american_odds(closing_prob)
+                        bet_dec = decimal_odds(bet_odds)
+                        closing_dec = decimal_odds(closing_american)
+                        clv = ((bet_dec / closing_dec) - 1) * 100
+                        emoji = "🟢" if clv > 0 else "🔴"
+
+                        line = (
+                            f"- **{side} ({market})**\n"
+                            f"  • Bet Line: `{bet_odds:+}`\n"
+                            f"  • Closing Line: `{closing_american:+}`\n"
+                            f"  • CLV: `{clv:+.2f}%` {emoji}"
+                        )
+                        alert_lines.append(line)
+
+                    if alert_lines:
+                        print(
+                            f"📣 Will send Discord alert with {len(alert_lines)} line(s):\n"
+                            + "\n".join(alert_lines)
+                        )
+                        message = f"📊 **CLV Check - {gid}**\n" + "\n".join(alert_lines)
+                        send_discord_alert(message)
+
+                    fetched_games.add(gid)
+
+            except Exception as e:
+                print(f"⚠️ Error processing event: {e}")
+
+        print(f"⏱ Sleeping for {poll_interval // 60} minutes...\n")
+        time.sleep(poll_interval)
+
+
+if __name__ == "__main__":
+    import argparse
+
+    parser = argparse.ArgumentParser(description="Monitor and capture MLB closing odds")
+    parser.add_argument(
+        "--date",
+        dest="date",
+        help="YYYY-MM-DD date to monitor (defaults to today's Eastern date)",
+    )
+    args = parser.parse_args()
+
+    monitor_loop(target_date=args.date)