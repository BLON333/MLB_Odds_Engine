--- conflicted
+++ resolved
@@ -21,12 +21,8 @@
 OFFICIAL_PLAYS_WEBHOOK_URL = os.getenv("OFFICIAL_PLAYS_WEBHOOK_URL")
 
 # === Market Confirmation Tracker ===
-<<<<<<< HEAD
 SCRIPT_DIR = os.path.dirname(os.path.abspath(__file__))
 MARKET_CONF_TRACKER_PATH = os.path.join(SCRIPT_DIR, "..", "logs", "market_conf_tracker.json")
-=======
-MARKET_CONF_TRACKER_PATH = "logs/market_conf_tracker.json"
->>>>>>> 2df0692e
 
 
 def load_market_conf_tracker(path: str = MARKET_CONF_TRACKER_PATH):
@@ -951,7 +947,6 @@
     """
     key = (row["game_id"], row["market"], row["side"])
     tracker_key = f"{row['game_id']}:{row['market']}:{row['side']}:{row.get('best_book')}"
-<<<<<<< HEAD
 
     new_conf = row.get("consensus_prob")
     try:
@@ -968,24 +963,10 @@
         return 0
 
     if prev_conf_val is not None and new_conf_val <= prev_conf_val:
-=======
-    new_conf = row.get("consensus_prob")
-    try:
-        new_conf_val = float(new_conf) if new_conf is not None else 0.0
-    except Exception:
-        new_conf_val = 0.0
-
-    prev_conf_val = 0.0
-    if isinstance(MARKET_CONF_TRACKER.get(tracker_key), dict):
-        prev_conf_val = MARKET_CONF_TRACKER[tracker_key].get("consensus_prob", 0.0)
-
-    if tracker_key in MARKET_CONF_TRACKER and new_conf_val <= prev_conf_val:
->>>>>>> 2df0692e
         print(
             f"  ⛔ Market confirmation not improved ({new_conf_val:.4f} ≤ {prev_conf_val:.4f}) — skipping {tracker_key}"
         )
         return 0
-
     full_stake = round(float(row.get("full_stake", 0)), 2)
     prev = existing.get(key, 0)
     delta = round(full_stake - prev, 2)
