# half_inning_simulator.py
import numpy as np
import random
from core.pa_simulator import simulate_pa
from core.fatigue_modeling import apply_fatigue_modifiers
from core.logger import get_logger

logger = get_logger(__name__)


def maybe_inject_misc_run(runs, runner_reached, rng=None):
    """Occasionally convert a scoreless inning into a one-run frame."""
    rand = rng if rng is not None else random
    if runner_reached and runs == 0 and rand.random() < 0.011:
        return runs + 1
    return runs


def maybe_inject_ghost_run(runs, runner_reached, rng=None):
    """Add a possible unearned ghost run if a runner reached base."""
    rand = rng if rng is not None else random
    if runner_reached and rand.random() < 0.01:
        return runs + 1
    return runs


<<<<<<< HEAD
def maybe_score_from_second(before_state, after_state, outs, rng=None):
    """With two outs, occasionally score a runner from second on a single."""
    rand = rng if rng is not None else random
    if (
        outs == 2
=======
def maybe_score_from_second(outcome, before_state, after_state, outs, rng=None):
    """With two outs, occasionally score a runner from second on a single."""
    rand = rng if rng is not None else random
    if (
        outcome == "1B"
        and outs == 2
>>>>>>> e1e9c703
        and before_state[1] is not None
        and after_state[2] is not None
        and rand.random() < 0.10
    ):
        after_state[2] = None
        return after_state, 1
    return after_state, 0


def _advance_bases(base_state, transitions, batter=None, debug=False):
    """Return new base state and runs scored after applying transitions."""
    new_state = [None, None, None]
    runs = 0

    for i in range(3):
        runner = base_state[i]
        dest = transitions.get(i, i)
        if runner:
            if dest == "home":
                runs += 1
                if debug:
                    logger.debug(f"     Runner from base {i+1} scores")
            else:
                new_state[dest] = runner
                if debug and dest != i:
                    logger.debug(f"     Runner from base {i+1} -> base {dest+1}")

    if "batter" in transitions:
        dest = transitions["batter"]
        if dest == "home":
            runs += 1
            if debug:
                logger.debug("     Batter scores")
        else:
            new_state[dest] = batter
            if debug:
                logger.debug(f"     Batter -> base {dest+1}")

    return new_state, runs

def _handle_out(base_state, outs, rng=None, debug=False):
    """Handle strikeouts and generic outs."""
    rand = rng if rng is not None else random
    if base_state[0] and outs < 2 and rand.random() < 0.14:
        if debug:
            logger.debug("     Double play chance triggered")
        new_state = base_state.copy()
        new_state[0] = None
        return new_state, 0, 2
    return base_state, 0, 1

def _handle_walk(base_state, batter, rng=None, debug=False):
    mapping = {}
    if all(base_state):
        mapping[2] = "home"
    if base_state[1]:
        mapping[1] = 2
    if base_state[0]:
        mapping[0] = 1
    mapping["batter"] = 0
    new_state, runs = _advance_bases(base_state, mapping, batter, debug=debug)
    return new_state, runs, 0


def _handle_single(base_state, batter, outs, rng=None, debug=False):
    rand = rng if rng is not None else random
    mapping = {}
    if base_state[2]:
        mapping[2] = "home"
    if base_state[1]:
        mapping[1] = "home" if rand.random() < 0.4 else 2
    if base_state[0]:
        mapping[0] = 1 if rand.random() < 0.8 else 0
    mapping["batter"] = 0
    new_state, runs = _advance_bases(base_state, mapping, batter, debug=debug)
<<<<<<< HEAD
    new_state, extra = maybe_score_from_second(base_state, new_state, outs, rng=rand)
=======
    new_state, extra = maybe_score_from_second("1B", base_state, new_state, outs, rng=rand)
>>>>>>> e1e9c703
    return new_state, runs + extra, 0


def _handle_double(base_state, batter, rng=None, debug=False):
    rand = rng if rng is not None else random
    mapping = {}
    if base_state[2]:
        mapping[2] = "home"
    if base_state[1]:
        mapping[1] = "home"
    if base_state[0]:
        mapping[0] = "home" if rand.random() < 0.4 else 2
    mapping["batter"] = 1
    new_state, runs = _advance_bases(base_state, mapping, batter, debug=debug)
    return new_state, runs, 0


def _handle_triple(base_state, batter, rng=None, debug=False):
    mapping = {0: "home", 1: "home", 2: "home", "batter": 2}
    new_state, runs = _advance_bases(base_state, mapping, batter, debug=debug)
    return new_state, runs, 0


def _handle_home_run(base_state, batter, rng=None, debug=False):
    runs = sum(1 for b in base_state if b) + 1
    if debug:
        logger.debug(f"     Home run! {runs} run(s) score")
    return [None, None, None], runs, 0

def simulate_half_inning(
    lineup,
    pitcher,
    context,
    start_batter_index=0,
    pitcher_state=None,
    inning=1,
    half="top",
    env=None,
    debug=False,
    use_noise=True,
    rng=None
):
    """Simulate a half inning and return run totals and events."""
    outs = 0
    runs = 0
    batter_idx = start_batter_index
    events = []
    base_state = [None, None, None]  # [1B, 2B, 3B]
    runner_reached = False

    pitcher_state = pitcher_state or {"batters_faced": 0, "pitch_count": 0, "tto_count": 1}
    max_pa = 30
    pa_count = 0
    team_key = "AWAY" if half == "top" else "HOME"

    outcome_handlers = {
        "K": _handle_out,
        "OUT": _handle_out,
        "BB": _handle_walk,
        "1B": _handle_single,
        "2B": _handle_double,
        "3B": _handle_triple,
        "HR": _handle_home_run,
    }

    while outs < 3 and pa_count < max_pa:
        batter = lineup[batter_idx % len(lineup)]

        if batter_idx > 0 and batter_idx % len(lineup) == 0:
            pitcher_state["tto_count"] += 1

        adj_pitcher = apply_fatigue_modifiers(pitcher, pitcher_state)

        result = simulate_pa(
            batter,
            adj_pitcher,
            context.get("umpire", {}),
            context.get("weather_hr", 1.0),
            pitcher_state["batters_faced"],
            env=env,
            debug=debug,
            return_probs=True,
            batting_team=team_key,
            use_noise=use_noise,
            rng=rng,
        )

        outcome = result[0] if isinstance(result, tuple) else result

        if debug:
            logger.debug(f"⚾ {half.upper()} {inning} | Batter: {batter['name']} → {outcome}")
            logger.debug(f"     Bases before PA: {base_state}")

        handler = outcome_handlers.get(outcome, _handle_out)

        if outcome in ("K", "OUT"):
            base_state, runs_this_play, outs_added = handler(base_state, outs, rng=rng, debug=debug)
        elif outcome == "1B":
            base_state, runs_this_play, outs_added = handler(base_state, batter, outs, rng=rng, debug=debug)
        else:
            base_state, runs_this_play, outs_added = handler(base_state, batter, rng=rng, debug=debug)
        outs += outs_added

        if outs >= 3:
            runs_this_play = 0

        runs += runs_this_play
        if not runner_reached and (runs_this_play > 0 or any(base_state)):
            runner_reached = True
        pitcher_state["batters_faced"] += 1
        pitcher_state["pitch_count"] += 1
        batter_idx += 1
        pa_count += 1

        events.append(
            {
                "inning": inning,
                "half": half,
                "batter": batter["name"],
                "pitcher": pitcher["name"],
                "outcome": outcome,
                "runs_scored": runs_this_play,
            }
        )

        if debug:
            logger.debug(f"     Runs scored this play: {runs_this_play}")
            logger.debug(f"     Bases after PA: {[bool(base_state[i]) for i in range(3)]}")
            logger.debug(f"     Total outs: {outs}, Total runs: {runs}\n")

    if pa_count >= max_pa:
        logger.debug(f"⚠️ Max PA cap reached ({pa_count}) — potential infinite loop in {half} of inning {inning}")

<<<<<<< HEAD
    new_runs = maybe_inject_misc_run(runs, runner_reached, rng=rng)
    if new_runs > runs:
        events.append({"inning": inning, "half": half, "batter": None, "pitcher": pitcher["name"], "outcome": "MISC_RUN", "runs_scored": 1})
        runs = new_runs

    new_runs = maybe_inject_ghost_run(runs, runner_reached, rng=rng)
    if new_runs > runs:
        events.append({"inning": inning, "half": half, "batter": None, "pitcher": pitcher["name"], "outcome": "GHOST_RUN", "runs_scored": 1})
        runs = new_runs
=======
    runs = maybe_inject_misc_run(runs, runner_reached, rng=rng)
    runs = maybe_inject_ghost_run(runs, runner_reached, rng=rng)
>>>>>>> e1e9c703

    return {
        "runs_scored": runs,
        "outs": outs,
        "events": events,
        "next_batter_index": batter_idx % len(lineup),
        "pitcher_state": pitcher_state,
    }




if __name__ == '__main__':
    # Basic testing code here
    dummy_lineup = [
        {"name": "Batter 1", "k_rate": 0.22, "bb_rate": 0.08, "speed": 50},
        {"name": "Batter 2", "k_rate": 0.22, "bb_rate": 0.08, "speed": 50},
        {"name": "Batter 3", "k_rate": 0.22, "bb_rate": 0.08, "speed": 50}
    ]
    dummy_pitcher = {
        "name": "Dummy Pitcher",
        "k_rate": 0.232,
        "bb_rate": 0.07,
        "stuff_plus": 100,
        "location_plus": 100,
        "hr_pa": {"hr_pa_projected": 0.03, "empirical_hr_pa": 0.03, "model_estimate_hr_pa": 0.03, "hr_per_9": 2.5},
        "exit_velocity_avg": 90.1,
        "launch_angle_avg": 15.3,
        "fielder_rating": 50
    }
    dummy_pitcher_state = {"batters_faced": 0, "pitch_count": 75, "tto_count": 2}
    hi = simulate_half_inning(
        dummy_lineup,
        dummy_pitcher,
        context={"umpire": {}, "weather_hr": 1.0},
        debug=True,
        rng=np.random.default_rng(42)
    )
    logger.debug("Simulated half inning outcomes: %s", hi)<|MERGE_RESOLUTION|>--- conflicted
+++ resolved
@@ -1,306 +1,288 @@
-# half_inning_simulator.py
-import numpy as np
-import random
-from core.pa_simulator import simulate_pa
-from core.fatigue_modeling import apply_fatigue_modifiers
-from core.logger import get_logger
-
-logger = get_logger(__name__)
-
-
-def maybe_inject_misc_run(runs, runner_reached, rng=None):
-    """Occasionally convert a scoreless inning into a one-run frame."""
-    rand = rng if rng is not None else random
-    if runner_reached and runs == 0 and rand.random() < 0.011:
-        return runs + 1
-    return runs
-
-
-def maybe_inject_ghost_run(runs, runner_reached, rng=None):
-    """Add a possible unearned ghost run if a runner reached base."""
-    rand = rng if rng is not None else random
-    if runner_reached and rand.random() < 0.01:
-        return runs + 1
-    return runs
-
-
-<<<<<<< HEAD
-def maybe_score_from_second(before_state, after_state, outs, rng=None):
-    """With two outs, occasionally score a runner from second on a single."""
-    rand = rng if rng is not None else random
-    if (
-        outs == 2
-=======
-def maybe_score_from_second(outcome, before_state, after_state, outs, rng=None):
-    """With two outs, occasionally score a runner from second on a single."""
-    rand = rng if rng is not None else random
-    if (
-        outcome == "1B"
-        and outs == 2
->>>>>>> e1e9c703
-        and before_state[1] is not None
-        and after_state[2] is not None
-        and rand.random() < 0.10
-    ):
-        after_state[2] = None
-        return after_state, 1
-    return after_state, 0
-
-
-def _advance_bases(base_state, transitions, batter=None, debug=False):
-    """Return new base state and runs scored after applying transitions."""
-    new_state = [None, None, None]
-    runs = 0
-
-    for i in range(3):
-        runner = base_state[i]
-        dest = transitions.get(i, i)
-        if runner:
-            if dest == "home":
-                runs += 1
-                if debug:
-                    logger.debug(f"     Runner from base {i+1} scores")
-            else:
-                new_state[dest] = runner
-                if debug and dest != i:
-                    logger.debug(f"     Runner from base {i+1} -> base {dest+1}")
-
-    if "batter" in transitions:
-        dest = transitions["batter"]
-        if dest == "home":
-            runs += 1
-            if debug:
-                logger.debug("     Batter scores")
-        else:
-            new_state[dest] = batter
-            if debug:
-                logger.debug(f"     Batter -> base {dest+1}")
-
-    return new_state, runs
-
-def _handle_out(base_state, outs, rng=None, debug=False):
-    """Handle strikeouts and generic outs."""
-    rand = rng if rng is not None else random
-    if base_state[0] and outs < 2 and rand.random() < 0.14:
-        if debug:
-            logger.debug("     Double play chance triggered")
-        new_state = base_state.copy()
-        new_state[0] = None
-        return new_state, 0, 2
-    return base_state, 0, 1
-
-def _handle_walk(base_state, batter, rng=None, debug=False):
-    mapping = {}
-    if all(base_state):
-        mapping[2] = "home"
-    if base_state[1]:
-        mapping[1] = 2
-    if base_state[0]:
-        mapping[0] = 1
-    mapping["batter"] = 0
-    new_state, runs = _advance_bases(base_state, mapping, batter, debug=debug)
-    return new_state, runs, 0
-
-
-def _handle_single(base_state, batter, outs, rng=None, debug=False):
-    rand = rng if rng is not None else random
-    mapping = {}
-    if base_state[2]:
-        mapping[2] = "home"
-    if base_state[1]:
-        mapping[1] = "home" if rand.random() < 0.4 else 2
-    if base_state[0]:
-        mapping[0] = 1 if rand.random() < 0.8 else 0
-    mapping["batter"] = 0
-    new_state, runs = _advance_bases(base_state, mapping, batter, debug=debug)
-<<<<<<< HEAD
-    new_state, extra = maybe_score_from_second(base_state, new_state, outs, rng=rand)
-=======
-    new_state, extra = maybe_score_from_second("1B", base_state, new_state, outs, rng=rand)
->>>>>>> e1e9c703
-    return new_state, runs + extra, 0
-
-
-def _handle_double(base_state, batter, rng=None, debug=False):
-    rand = rng if rng is not None else random
-    mapping = {}
-    if base_state[2]:
-        mapping[2] = "home"
-    if base_state[1]:
-        mapping[1] = "home"
-    if base_state[0]:
-        mapping[0] = "home" if rand.random() < 0.4 else 2
-    mapping["batter"] = 1
-    new_state, runs = _advance_bases(base_state, mapping, batter, debug=debug)
-    return new_state, runs, 0
-
-
-def _handle_triple(base_state, batter, rng=None, debug=False):
-    mapping = {0: "home", 1: "home", 2: "home", "batter": 2}
-    new_state, runs = _advance_bases(base_state, mapping, batter, debug=debug)
-    return new_state, runs, 0
-
-
-def _handle_home_run(base_state, batter, rng=None, debug=False):
-    runs = sum(1 for b in base_state if b) + 1
-    if debug:
-        logger.debug(f"     Home run! {runs} run(s) score")
-    return [None, None, None], runs, 0
-
-def simulate_half_inning(
-    lineup,
-    pitcher,
-    context,
-    start_batter_index=0,
-    pitcher_state=None,
-    inning=1,
-    half="top",
-    env=None,
-    debug=False,
-    use_noise=True,
-    rng=None
-):
-    """Simulate a half inning and return run totals and events."""
-    outs = 0
-    runs = 0
-    batter_idx = start_batter_index
-    events = []
-    base_state = [None, None, None]  # [1B, 2B, 3B]
-    runner_reached = False
-
-    pitcher_state = pitcher_state or {"batters_faced": 0, "pitch_count": 0, "tto_count": 1}
-    max_pa = 30
-    pa_count = 0
-    team_key = "AWAY" if half == "top" else "HOME"
-
-    outcome_handlers = {
-        "K": _handle_out,
-        "OUT": _handle_out,
-        "BB": _handle_walk,
-        "1B": _handle_single,
-        "2B": _handle_double,
-        "3B": _handle_triple,
-        "HR": _handle_home_run,
-    }
-
-    while outs < 3 and pa_count < max_pa:
-        batter = lineup[batter_idx % len(lineup)]
-
-        if batter_idx > 0 and batter_idx % len(lineup) == 0:
-            pitcher_state["tto_count"] += 1
-
-        adj_pitcher = apply_fatigue_modifiers(pitcher, pitcher_state)
-
-        result = simulate_pa(
-            batter,
-            adj_pitcher,
-            context.get("umpire", {}),
-            context.get("weather_hr", 1.0),
-            pitcher_state["batters_faced"],
-            env=env,
-            debug=debug,
-            return_probs=True,
-            batting_team=team_key,
-            use_noise=use_noise,
-            rng=rng,
-        )
-
-        outcome = result[0] if isinstance(result, tuple) else result
-
-        if debug:
-            logger.debug(f"⚾ {half.upper()} {inning} | Batter: {batter['name']} → {outcome}")
-            logger.debug(f"     Bases before PA: {base_state}")
-
-        handler = outcome_handlers.get(outcome, _handle_out)
-
-        if outcome in ("K", "OUT"):
-            base_state, runs_this_play, outs_added = handler(base_state, outs, rng=rng, debug=debug)
-        elif outcome == "1B":
-            base_state, runs_this_play, outs_added = handler(base_state, batter, outs, rng=rng, debug=debug)
-        else:
-            base_state, runs_this_play, outs_added = handler(base_state, batter, rng=rng, debug=debug)
-        outs += outs_added
-
-        if outs >= 3:
-            runs_this_play = 0
-
-        runs += runs_this_play
-        if not runner_reached and (runs_this_play > 0 or any(base_state)):
-            runner_reached = True
-        pitcher_state["batters_faced"] += 1
-        pitcher_state["pitch_count"] += 1
-        batter_idx += 1
-        pa_count += 1
-
-        events.append(
-            {
-                "inning": inning,
-                "half": half,
-                "batter": batter["name"],
-                "pitcher": pitcher["name"],
-                "outcome": outcome,
-                "runs_scored": runs_this_play,
-            }
-        )
-
-        if debug:
-            logger.debug(f"     Runs scored this play: {runs_this_play}")
-            logger.debug(f"     Bases after PA: {[bool(base_state[i]) for i in range(3)]}")
-            logger.debug(f"     Total outs: {outs}, Total runs: {runs}\n")
-
-    if pa_count >= max_pa:
-        logger.debug(f"⚠️ Max PA cap reached ({pa_count}) — potential infinite loop in {half} of inning {inning}")
-
-<<<<<<< HEAD
-    new_runs = maybe_inject_misc_run(runs, runner_reached, rng=rng)
-    if new_runs > runs:
-        events.append({"inning": inning, "half": half, "batter": None, "pitcher": pitcher["name"], "outcome": "MISC_RUN", "runs_scored": 1})
-        runs = new_runs
-
-    new_runs = maybe_inject_ghost_run(runs, runner_reached, rng=rng)
-    if new_runs > runs:
-        events.append({"inning": inning, "half": half, "batter": None, "pitcher": pitcher["name"], "outcome": "GHOST_RUN", "runs_scored": 1})
-        runs = new_runs
-=======
-    runs = maybe_inject_misc_run(runs, runner_reached, rng=rng)
-    runs = maybe_inject_ghost_run(runs, runner_reached, rng=rng)
->>>>>>> e1e9c703
-
-    return {
-        "runs_scored": runs,
-        "outs": outs,
-        "events": events,
-        "next_batter_index": batter_idx % len(lineup),
-        "pitcher_state": pitcher_state,
-    }
-
-
-
-
-if __name__ == '__main__':
-    # Basic testing code here
-    dummy_lineup = [
-        {"name": "Batter 1", "k_rate": 0.22, "bb_rate": 0.08, "speed": 50},
-        {"name": "Batter 2", "k_rate": 0.22, "bb_rate": 0.08, "speed": 50},
-        {"name": "Batter 3", "k_rate": 0.22, "bb_rate": 0.08, "speed": 50}
-    ]
-    dummy_pitcher = {
-        "name": "Dummy Pitcher",
-        "k_rate": 0.232,
-        "bb_rate": 0.07,
-        "stuff_plus": 100,
-        "location_plus": 100,
-        "hr_pa": {"hr_pa_projected": 0.03, "empirical_hr_pa": 0.03, "model_estimate_hr_pa": 0.03, "hr_per_9": 2.5},
-        "exit_velocity_avg": 90.1,
-        "launch_angle_avg": 15.3,
-        "fielder_rating": 50
-    }
-    dummy_pitcher_state = {"batters_faced": 0, "pitch_count": 75, "tto_count": 2}
-    hi = simulate_half_inning(
-        dummy_lineup,
-        dummy_pitcher,
-        context={"umpire": {}, "weather_hr": 1.0},
-        debug=True,
-        rng=np.random.default_rng(42)
-    )
-    logger.debug("Simulated half inning outcomes: %s", hi)+# half_inning_simulator.py
+import numpy as np
+import random
+from core.pa_simulator import simulate_pa
+from core.fatigue_modeling import apply_fatigue_modifiers
+from core.logger import get_logger
+
+logger = get_logger(__name__)
+
+
+def maybe_inject_misc_run(runs, runner_reached, rng=None):
+    """Occasionally convert a scoreless inning into a one-run frame."""
+    rand = rng if rng is not None else random
+    if runner_reached and runs == 0 and rand.random() < 0.011:
+        return runs + 1
+    return runs
+
+
+def maybe_inject_ghost_run(runs, runner_reached, rng=None):
+    """Add a possible unearned ghost run if a runner reached base."""
+    rand = rng if rng is not None else random
+    if runner_reached and rand.random() < 0.01:
+        return runs + 1
+    return runs
+
+
+def maybe_score_from_second(before_state, after_state, outs, rng=None):
+    """With two outs, occasionally score a runner from second on a single."""
+    rand = rng if rng is not None else random
+    if (
+        outs == 2
+        and before_state[1] is not None
+        and after_state[2] is not None
+        and rand.random() < 0.10
+    ):
+        after_state[2] = None
+        return after_state, 1
+    return after_state, 0
+
+
+def _advance_bases(base_state, transitions, batter=None, debug=False):
+    """Return new base state and runs scored after applying transitions."""
+    new_state = [None, None, None]
+    runs = 0
+
+    for i in range(3):
+        runner = base_state[i]
+        dest = transitions.get(i, i)
+        if runner:
+            if dest == "home":
+                runs += 1
+                if debug:
+                    logger.debug(f"     Runner from base {i+1} scores")
+            else:
+                new_state[dest] = runner
+                if debug and dest != i:
+                    logger.debug(f"     Runner from base {i+1} -> base {dest+1}")
+
+    if "batter" in transitions:
+        dest = transitions["batter"]
+        if dest == "home":
+            runs += 1
+            if debug:
+                logger.debug("     Batter scores")
+        else:
+            new_state[dest] = batter
+            if debug:
+                logger.debug(f"     Batter -> base {dest+1}")
+
+    return new_state, runs
+
+def _handle_out(base_state, outs, rng=None, debug=False):
+    """Handle strikeouts and generic outs."""
+    rand = rng if rng is not None else random
+    if base_state[0] and outs < 2 and rand.random() < 0.14:
+        if debug:
+            logger.debug("     Double play chance triggered")
+        new_state = base_state.copy()
+        new_state[0] = None
+        return new_state, 0, 2
+    return base_state, 0, 1
+
+def _handle_walk(base_state, batter, rng=None, debug=False):
+    mapping = {}
+    if all(base_state):
+        mapping[2] = "home"
+    if base_state[1]:
+        mapping[1] = 2
+    if base_state[0]:
+        mapping[0] = 1
+    mapping["batter"] = 0
+    new_state, runs = _advance_bases(base_state, mapping, batter, debug=debug)
+    return new_state, runs, 0
+
+
+def _handle_single(base_state, batter, outs, rng=None, debug=False):
+    rand = rng if rng is not None else random
+    mapping = {}
+    if base_state[2]:
+        mapping[2] = "home"
+    if base_state[1]:
+        mapping[1] = "home" if rand.random() < 0.4 else 2
+    if base_state[0]:
+        mapping[0] = 1 if rand.random() < 0.8 else 0
+    mapping["batter"] = 0
+    new_state, runs = _advance_bases(base_state, mapping, batter, debug=debug)
+    new_state, extra = maybe_score_from_second(base_state, new_state, outs, rng=rand)
+    return new_state, runs + extra, 0
+
+
+def _handle_double(base_state, batter, rng=None, debug=False):
+    rand = rng if rng is not None else random
+    mapping = {}
+    if base_state[2]:
+        mapping[2] = "home"
+    if base_state[1]:
+        mapping[1] = "home"
+    if base_state[0]:
+        mapping[0] = "home" if rand.random() < 0.4 else 2
+    mapping["batter"] = 1
+    new_state, runs = _advance_bases(base_state, mapping, batter, debug=debug)
+    return new_state, runs, 0
+
+
+def _handle_triple(base_state, batter, rng=None, debug=False):
+    mapping = {0: "home", 1: "home", 2: "home", "batter": 2}
+    new_state, runs = _advance_bases(base_state, mapping, batter, debug=debug)
+    return new_state, runs, 0
+
+
+def _handle_home_run(base_state, batter, rng=None, debug=False):
+    runs = sum(1 for b in base_state if b) + 1
+    if debug:
+        logger.debug(f"     Home run! {runs} run(s) score")
+    return [None, None, None], runs, 0
+
+def simulate_half_inning(
+    lineup,
+    pitcher,
+    context,
+    start_batter_index=0,
+    pitcher_state=None,
+    inning=1,
+    half="top",
+    env=None,
+    debug=False,
+    use_noise=True,
+    rng=None
+):
+    """Simulate a half inning and return run totals and events."""
+    outs = 0
+    runs = 0
+    batter_idx = start_batter_index
+    events = []
+    base_state = [None, None, None]  # [1B, 2B, 3B]
+    runner_reached = False
+
+    pitcher_state = pitcher_state or {"batters_faced": 0, "pitch_count": 0, "tto_count": 1}
+    max_pa = 30
+    pa_count = 0
+    team_key = "AWAY" if half == "top" else "HOME"
+
+    outcome_handlers = {
+        "K": _handle_out,
+        "OUT": _handle_out,
+        "BB": _handle_walk,
+        "1B": _handle_single,
+        "2B": _handle_double,
+        "3B": _handle_triple,
+        "HR": _handle_home_run,
+    }
+
+    while outs < 3 and pa_count < max_pa:
+        batter = lineup[batter_idx % len(lineup)]
+
+        if batter_idx > 0 and batter_idx % len(lineup) == 0:
+            pitcher_state["tto_count"] += 1
+
+        adj_pitcher = apply_fatigue_modifiers(pitcher, pitcher_state)
+
+        result = simulate_pa(
+            batter,
+            adj_pitcher,
+            context.get("umpire", {}),
+            context.get("weather_hr", 1.0),
+            pitcher_state["batters_faced"],
+            env=env,
+            debug=debug,
+            return_probs=True,
+            batting_team=team_key,
+            use_noise=use_noise,
+            rng=rng,
+        )
+
+        outcome = result[0] if isinstance(result, tuple) else result
+
+        if debug:
+            logger.debug(f"⚾ {half.upper()} {inning} | Batter: {batter['name']} → {outcome}")
+            logger.debug(f"     Bases before PA: {base_state}")
+
+        handler = outcome_handlers.get(outcome, _handle_out)
+
+        if outcome in ("K", "OUT"):
+            base_state, runs_this_play, outs_added = handler(base_state, outs, rng=rng, debug=debug)
+        elif outcome == "1B":
+            base_state, runs_this_play, outs_added = handler(base_state, batter, outs, rng=rng, debug=debug)
+        else:
+            base_state, runs_this_play, outs_added = handler(base_state, batter, rng=rng, debug=debug)
+        outs += outs_added
+
+        if outs >= 3:
+            runs_this_play = 0
+
+        runs += runs_this_play
+        if not runner_reached and (runs_this_play > 0 or any(base_state)):
+            runner_reached = True
+        pitcher_state["batters_faced"] += 1
+        pitcher_state["pitch_count"] += 1
+        batter_idx += 1
+        pa_count += 1
+
+        events.append(
+            {
+                "inning": inning,
+                "half": half,
+                "batter": batter["name"],
+                "pitcher": pitcher["name"],
+                "outcome": outcome,
+                "runs_scored": runs_this_play,
+            }
+        )
+
+        if debug:
+            logger.debug(f"     Runs scored this play: {runs_this_play}")
+            logger.debug(f"     Bases after PA: {[bool(base_state[i]) for i in range(3)]}")
+            logger.debug(f"     Total outs: {outs}, Total runs: {runs}\n")
+
+    if pa_count >= max_pa:
+        logger.debug(f"⚠️ Max PA cap reached ({pa_count}) — potential infinite loop in {half} of inning {inning}")
+
+    new_runs = maybe_inject_misc_run(runs, runner_reached, rng=rng)
+    if new_runs > runs:
+        events.append({"inning": inning, "half": half, "batter": None, "pitcher": pitcher["name"], "outcome": "MISC_RUN", "runs_scored": 1})
+        runs = new_runs
+
+    new_runs = maybe_inject_ghost_run(runs, runner_reached, rng=rng)
+    if new_runs > runs:
+        events.append({"inning": inning, "half": half, "batter": None, "pitcher": pitcher["name"], "outcome": "GHOST_RUN", "runs_scored": 1})
+        runs = new_runs
+
+    return {
+        "runs_scored": runs,
+        "outs": outs,
+        "events": events,
+        "next_batter_index": batter_idx % len(lineup),
+        "pitcher_state": pitcher_state,
+    }
+
+
+
+
+if __name__ == '__main__':
+    # Basic testing code here
+    dummy_lineup = [
+        {"name": "Batter 1", "k_rate": 0.22, "bb_rate": 0.08, "speed": 50},
+        {"name": "Batter 2", "k_rate": 0.22, "bb_rate": 0.08, "speed": 50},
+        {"name": "Batter 3", "k_rate": 0.22, "bb_rate": 0.08, "speed": 50}
+    ]
+    dummy_pitcher = {
+        "name": "Dummy Pitcher",
+        "k_rate": 0.232,
+        "bb_rate": 0.07,
+        "stuff_plus": 100,
+        "location_plus": 100,
+        "hr_pa": {"hr_pa_projected": 0.03, "empirical_hr_pa": 0.03, "model_estimate_hr_pa": 0.03, "hr_per_9": 2.5},
+        "exit_velocity_avg": 90.1,
+        "launch_angle_avg": 15.3,
+        "fielder_rating": 50
+    }
+    dummy_pitcher_state = {"batters_faced": 0, "pitch_count": 75, "tto_count": 2}
+    hi = simulate_half_inning(
+        dummy_lineup,
+        dummy_pitcher,
+        context={"umpire": {}, "weather_hr": 1.0},
+        debug=True,
+        rng=np.random.default_rng(42)
+    )
+    logger.debug("Simulated half inning outcomes: %s", hi)