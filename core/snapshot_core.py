# Shared snapshot utilities for generator scripts
import os
import json
from datetime import datetime
from typing import List, Dict, Tuple
from typing import Optional
import io

import pandas as pd

import requests

try:
    import dataframe_image as dfi
except Exception:  # pragma: no cover - optional dep
    dfi = None

from core.logger import get_logger
logger = get_logger(__name__)

from utils import (
    convert_full_team_spread_to_odds_key,
    normalize_to_abbreviation,
    get_market_entry_with_alternate_fallback,
)
from core.market_pricer import (
    to_american_odds,
    kelly_fraction,
    blend_prob,
    calculate_ev_from_prob,
    decimal_odds,
    extract_best_book,
)
from core.consensus_pricer import calculate_consensus_prob
from core.market_movement_tracker import track_and_update_market_movement
from core.market_eval_tracker import load_tracker, save_tracker
import copy

# Load tracker once for snapshot utilities and keep a frozen copy for comparisons
MARKET_EVAL_TRACKER = load_tracker()
MARKET_EVAL_TRACKER_BEFORE_UPDATE = copy.deepcopy(MARKET_EVAL_TRACKER)

# === Console Output Controls ===
MOVEMENT_LOG_LIMIT = 5
movement_log_count = 0

def should_log_movement() -> bool:
    global movement_log_count
    movement_log_count += 1
    if movement_log_count <= MOVEMENT_LOG_LIMIT:
        return True
    if movement_log_count == MOVEMENT_LOG_LIMIT + 1:
        print("🧠 ... (truncated additional movement logs)")
    return False


def annotate_display_deltas(entry: Dict, prior: Optional[Dict]) -> None:
    """Populate *_display fields on ``entry`` using the provided prior data."""

    def fmt_odds(val: Optional[float]) -> str:
        if val is None:
            return "N/A"
        try:
            return f"{val:+}" if isinstance(val, (int, float)) else str(val)
        except Exception:
            return str(val)

    def fmt_percent(val: Optional[float]) -> str:
        if val is None:
            return "N/A"
        try:
            return f"{val:+.1f}%"
        except Exception:
            return str(val)

    def fmt_prob(val: Optional[float]) -> str:
        if val is None:
            return "N/A"
        try:
            return f"{val * 100:.1f}%"
        except Exception:
            return str(val)

    def fmt_fv(val: Optional[float]) -> str:
        if val is None:
            return "N/A"
        try:
            return f"{round(val)}"
        except Exception:
            return str(val)

    field_map = {
        "market_odds": ("odds_display", fmt_odds),
        "ev_percent": ("ev_display", fmt_percent),
        "market_prob": ("mkt_prob_display", fmt_prob),
        "sim_prob": ("sim_prob_display", fmt_prob),
        "stake": ("stake_display", lambda v: f"{v:.2f}u" if v is not None else "N/A"),
        "blended_fv": ("fv_display", fmt_fv),
    }

    for field, (disp_key, fmt) in field_map.items():
        curr = entry.get(field)
        prior_val = prior.get(field) if prior else None
        if prior_val is not None and prior_val != curr:
            entry[disp_key] = f"{fmt(prior_val)} → {fmt(curr)}"
        else:
            entry[disp_key] = fmt(curr)


def build_argument_parser(
    description: str,
    output_discord_default: bool = True,
    include_stake_mode: bool = False,
    include_debug_json: bool = False,
) -> "argparse.ArgumentParser":
    """Return a parser with common snapshot CLI options."""
    import argparse

    parser = argparse.ArgumentParser(description=description)
    parser.add_argument(
        "--date",
        default=datetime.today().strftime("%Y-%m-%d"),
        help="Comma-separated list of dates",
    )
    parser.add_argument("--min-ev", type=float, default=0.05)
    parser.add_argument("--max-ev", type=float, default=0.20)
    if include_stake_mode:
        parser.add_argument("--stake-mode", default="model")
    parser.add_argument("--output-discord", dest="output_discord", action="store_true")
    parser.add_argument(
        "--no-output-discord", dest="output_discord", action="store_false"
    )
    if include_debug_json:
        parser.add_argument(
            "--debug-json", default=None, help="Path to write debug output"
        )
    parser.add_argument(
        "--diff-highlight",
        action="store_true",
        help="Highlight new rows and odds movements",
    )
    parser.add_argument(
        "--reset-snapshot",
        action="store_true",
        help="Clear stored snapshot before running",
    )
    parser.set_defaults(output_discord=output_discord_default)
    return parser


def _style_dataframe(df: pd.DataFrame) -> pd.io.formats.style.Styler:
    """Return a styled DataFrame with conditional formatting."""
    timestamp = datetime.now().strftime("%Y-%m-%d %H:%M ET")

    def _apply_movement(col: str, move_col: str, invert: bool = False):
        def inner(series):
            colors = []
            moves = df.get(move_col)
            for mv in moves if moves is not None else []:
                if mv == "better":
                    colors.append(
                        "background-color: #f8d7da" if invert else "background-color: #d4edda"
                    )
                elif mv == "worse":
                    colors.append(
                        "background-color: #d4edda" if invert else "background-color: #f8d7da"
                    )
                else:
                    colors.append("")
            return colors

        return inner

    styled = df.style.set_caption(f"Generated: {timestamp}")
    if "odds_movement" in df.columns:
        styled = styled.apply(_apply_movement("Odds", "odds_movement", invert=True), subset=["Odds"])
    if "fv_movement" in df.columns:
        # Invert the FV coloring so drops (market confirmation) appear green
        styled = styled.apply(
            _apply_movement("Fair Value", "fv_movement", invert=True),
            subset=["FV"],
        )
    if "ev_movement" in df.columns:
        styled = styled.apply(_apply_movement("EV", "ev_movement"), subset=["EV"])
    if "stake_movement" in df.columns:
        styled = styled.apply(_apply_movement("Stake", "stake_movement"), subset=["Stake"])
    if "sim_movement" in df.columns:
        styled = styled.apply(_apply_movement("Sim %", "sim_movement"), subset=["Sim %"])
    if "mkt_movement" in df.columns:
        styled = styled.apply(_apply_movement("Mkt %", "mkt_movement"), subset=["Mkt %"])
    if "is_new" in df.columns:

        def highlight_new(row):
            return [
                "background-color: #e6ffe6" if row.get("is_new") else "" for _ in row
            ]

        styled = styled.apply(highlight_new, axis=1)

    styled = styled.set_properties(
        subset=[c for c in df.columns if c != "Market Class"],
        **{
            "text-align": "center",
            "font-family": "monospace",
            "font-size": "10pt",
        },
    ).set_properties(
        subset=["Market Class"],
        **{
            "text-align": "center",
            "font-family": "monospace",
            "font-size": "10pt",
        },
    ).set_table_styles(
        [
            {
                "selector": "th",
                "props": [
                    ("font-weight", "bold"),
                    ("background-color", "#e0f7fa"),
                    ("color", "black"),
                    ("text-align", "center"),
                ],
            }
        ]
    )

    try:
        styled = styled.hide_index()
    except AttributeError:
        pass

    hide_cols = [
        c
        for c in [
            "odds_movement",
            "fv_movement",
            "ev_movement",
            "stake_movement",
            "sim_movement",
            "mkt_movement",
            "is_new",
            "market_class",
        ]
        if c in df.columns
    ]
    if hide_cols:
        try:
            styled = styled.hide(axis="columns", subset=hide_cols)
        except Exception:
            try:
                styled = styled.hide_columns(hide_cols)
            except Exception:
                pass

    return styled


def send_bet_snapshot_to_discord(
    df: pd.DataFrame, market_type: str, webhook_url: str
) -> None:
    """Render a styled image and send it to a Discord webhook."""
    if df is None or df.empty:
        print(f"⚠️ No snapshot rows to send for {market_type}.")
        return
    if dfi is None:
        print("⚠️ dataframe_image is not available. Sending text fallback.")
        _send_table_text(df, market_type, webhook_url)
        return

    if "EV" in df.columns:
        sort_tmp = df["EV"].str.replace("%", "", regex=False)
        try:
            sort_vals = sort_tmp.astype(float)
            df = (
                df.assign(_ev_sort=sort_vals)
                .sort_values("_ev_sort", ascending=False)
                .drop(columns="_ev_sort")
            )
        except Exception:
            df = df.sort_values(by="EV", ascending=False)
    else:
        df = df.sort_values(by="ev_percent", ascending=False)
    styled = _style_dataframe(df)

    buf = io.BytesIO()
    try:
        dfi.export(styled, buf, table_conversion="chrome", max_rows=-1)
    except Exception as e:
        print(f"❌ dfi.export failed: {e}")
        try:
            buf.seek(0)
            buf.truncate(0)
            dfi.export(styled, buf, table_conversion="matplotlib", max_rows=-1)
        except Exception as e2:
            print(f"⚠️ Fallback export failed: {e2}")
            buf.close()
            _send_table_text(df, market_type, webhook_url)
            return
    buf.seek(0)

    timestamp = datetime.now().strftime("%Y-%m-%d %H:%M ET")
    caption = (
        f"📈 **Live Market Snapshot — {market_type}**\n"
        f"_Generated: {timestamp}_\n"
        "🟩 FV worse = market confirmation | 🟥 FV better = market drifted"
    )

    files = {"file": ("snapshot.png", buf, "image/png")}
    try:
        resp = requests.post(
            webhook_url,
            data={"payload_json": json.dumps({"content": caption})},
            files=files,
            timeout=10,
        )
        resp.raise_for_status()
        print(f"✅ Snapshot sent for {market_type}.")
    except Exception as e:
        print(f"❌ Failed to send snapshot for {market_type}: {e}")
    finally:
        buf.close()


def _send_table_text(df: pd.DataFrame, market_type: str, webhook_url: str) -> None:
    """Send the DataFrame as a Markdown code block to Discord."""
    timestamp = datetime.now().strftime("%Y-%m-%d %H:%M ET")
    caption = f"📈 **Live Market Snapshot — {market_type}** (text fallback)\n_Generated: {timestamp}_"

    try:
        table = df.to_markdown(index=False)
    except Exception:
        table = df.to_string(index=False)

    message = f"{caption}\n```\n{table}\n```"
    try:
        requests.post(webhook_url, json={"content": message}, timeout=10)
    except Exception as e:
        print(f"❌ Failed to send text snapshot for {market_type}: {e}")


def compare_and_flag_new_rows(
    current_entries: List[dict],
    snapshot_path: str,
    prior_snapshot: str | Dict[str, dict] | None = None,
) -> Tuple[List[dict], Dict[str, dict]]:
    """Return entries annotated with new-row and movement flags.

    Parameters
    ----------
    current_entries : List[dict]
        List of rows from the current evaluation.
    snapshot_path : str
        Path to write the updated snapshot for the next run.
    prior_snapshot : str | Dict[str, dict] | None, optional
        Previous snapshot data (or path) to use for movement detection when the
        tracker lacks a prior entry.  This enables highlighting bets that now
        qualify after being below the EV filter in the previous run.
    """
    try:
        with open(snapshot_path) as f:
            last_snapshot = json.load(f)
    except Exception:
        last_snapshot = {}

    prior_data: Dict[str, dict] = {}
    if isinstance(prior_snapshot, str):
        try:
            with open(prior_snapshot) as f:
                prior_data = json.load(f)
        except Exception:
            prior_data = {}
    elif isinstance(prior_snapshot, dict):
        prior_data = prior_snapshot

    seen = set()
    flagged = []
    next_snapshot = {}

    for entry in current_entries:
        game_id = entry.get("game_id", "")
        book = entry.get("best_book", "")
        market = str(entry.get("market", "")).strip()
        side = str(entry.get("side", "")).strip()
        key = f"{game_id}:{market}:{side}"
        prior = (
            MARKET_EVAL_TRACKER_BEFORE_UPDATE.get(key)
            or last_snapshot.get(key)
            or prior_data.get(key)
        )
        annotate_display_deltas(entry, prior)
        blended_fv = entry.get("blended_fv", entry.get("fair_odds"))
        market_odds = entry.get("market_odds")
        ev_pct = entry.get("ev_percent")

        if blended_fv is None or ev_pct is None or market_odds is None:
            print(
                f"⛔ Skipping {game_id} — missing required fields (FV:{blended_fv}, EV:{ev_pct}, Odds:{market_odds})"
            )
            continue

        next_snapshot[key] = {
            "game_id": game_id,
            "market": entry.get("market"),
            "side": entry.get("side"),
            "best_book": book,
            "sim_prob": entry.get("sim_prob"),
            "market_prob": entry.get("market_prob"),
            "blended_fv": blended_fv,
            "market_odds": market_odds,
            "ev_percent": ev_pct,
            "segment": entry.get("segment"),
            "stake": entry.get("stake"),
            "market_class": entry.get("market_class"),
            "date_simulated": entry.get("date_simulated"),
            "display": build_display_block(entry),
        }

        movement = track_and_update_market_movement(
            {
                "game_id": game_id,
                "market": market,
                "side": side,
                "blended_fv": blended_fv,
                "market_odds": market_odds,
                "ev_percent": ev_pct,
                "stake": entry.get("stake"),
                "sim_prob": entry.get("sim_prob"),
                "market_prob": entry.get("market_prob"),
                "date_simulated": entry.get("date_simulated"),
                "best_book": book,
            },
            MARKET_EVAL_TRACKER,
            MARKET_EVAL_TRACKER_BEFORE_UPDATE,
        )
        if should_log_movement():
            print(
                f"🧠 Movement for {key}: EV {movement['ev_movement']} | FV {movement['fv_movement']}"
            )

        j = json.dumps(entry, sort_keys=True)
        if j in seen:
            continue
        seen.add(j)
        flagged.append(entry)

    # Persist tracker updates
    save_tracker(MARKET_EVAL_TRACKER)
    return flagged, next_snapshot


def format_table_with_highlights(entries: List[dict]) -> str:
    """Render rows with emoji to highlight changes."""
    lines = []
    for e in entries:
        new_sym = "🟢" if e.get("is_new") else " "
        odds_sym = {"better": "🟢", "worse": "🔴", "same": ""}.get(
            e.get("odds_movement"), ""
        )
        ev_sym = {"better": "🟢", "worse": "🔴", "same": ""}.get(
            e.get("ev_movement"), ""
        )
        fair = e.get("blended_fv", e.get("fair_odds"))
        if isinstance(fair, (int, float)):
            fair_str = f"{fair:+}"
        else:
            fair_str = str(fair)
        ev = e.get("ev_percent", 0.0)
        ev_str = f"{ev:+.1f}%"
        line = f"{new_sym} {e.get('market', ''):<7} | {e.get('side', ''):<12} | {odds_sym} {fair_str:>6} | {ev_sym} {ev_str}"
        lines.append(line)
    return "\n".join(lines)


def load_simulations(sim_dir: str) -> dict:
    sims = {}
    if not os.path.isdir(sim_dir):
        print(f"⚠️ Sim directory not found: {sim_dir}")
        return sims
    for f in os.listdir(sim_dir):
        if f.endswith(".json"):
            path = os.path.join(sim_dir, f)
            try:
                with open(path) as fh:
                    sims[f.replace(".json", "")] = json.load(fh)
            except Exception as e:
                print(f"⚠️ Failed to load {path}: {e}")
    return sims


def build_snapshot_rows(
    sim_data: dict, odds_data: dict, min_ev: float, debug_log=None
) -> list:
    if debug_log is None:
        debug_log = []
    rows = []
    for game_id, sim in sim_data.items():
        markets = sim.get("markets", [])
        odds = odds_data.get(game_id)
        if not odds:
            print(f"⚠️ No odds for {game_id}")
            continue
        start_str = odds.get("start_time")
        hours_to_game = 8.0
        if start_str:
            try:
                dt = datetime.fromisoformat(start_str)
                hours_to_game = (dt - datetime.now(dt.tzinfo)).total_seconds() / 3600
            except Exception:
                pass
        if hours_to_game < 0:
            print(
                f"⏱️ Skipping {game_id} — game has already started ({hours_to_game:.2f}h ago)"
            )
            debug_log.append(
                {
                    "game_id": game_id,
                    "reason": "game_live",
                    "hours_to_game": round(hours_to_game, 2),
                }
            )
            continue
        for entry in markets:
            market = entry.get("market")
            side = entry.get("side")
            sim_prob = entry.get("sim_prob")
            if market is None or side is None or sim_prob is None:
                continue

            lookup_side = (
                normalize_to_abbreviation(side.strip()) if market == "h2h" else side
            )
            market_entry, _, matched_key, segment, price_source = (
                get_market_entry_with_alternate_fallback(odds, market, lookup_side)
            )
            if not isinstance(market_entry, dict):
                alt = convert_full_team_spread_to_odds_key(lookup_side)
                market_entry, _, matched_key, segment, price_source = (
                    get_market_entry_with_alternate_fallback(odds, market, alt)
                )
            if not isinstance(market_entry, dict):
                print(
                    f"   ⛔ Skipping {game_id} | {market} | {side} — no valid market entry"
                )
                continue

            price = market_entry.get("price")
            if price is None:
                print(
                    f"   ⛔ Skipping {game_id} | {matched_key} | {side} — missing price"
                )
                continue

            sportsbook_odds = market_entry.get("per_book", {})
            best_book = extract_best_book(sportsbook_odds)
            if best_book:
                sportsbook_odds[best_book] = price
                market_entry["per_book"] = sportsbook_odds
            result, _ = calculate_consensus_prob(
                game_id=game_id,
                market_odds={game_id: odds},
                market_key=matched_key,
                label=lookup_side,
            )
            consensus_prob = result.get("consensus_prob")
            p_blended, _, _, p_market = blend_prob(
                sim_prob, price, market, hours_to_game, consensus_prob
            )
            ev_pct = calculate_ev_from_prob(p_blended, price)
            stake = kelly_fraction(p_blended, price, fraction=0.25)
            market_clean = matched_key.replace("alternate_", "")
            market_class = "alternate" if price_source == "alternate" else "main"

            print(
                f"✓ {game_id} | {market_clean} | {side} → EV {ev_pct:.2f}% | Stake {stake:.2f}u | Source {market_entry.get('pricing_method', 'book')}"
            )

            row = {
                "game_id": game_id,
                "market": market_clean,
                "side": side,
                "sim_prob": round(sim_prob, 4),
                "market_prob": round(p_market, 4),
                "blended_prob": round(p_blended, 4),
                "blended_fv": to_american_odds(p_blended),
                "market_odds": price,
                "ev_percent": round(ev_pct, 2),
                "stake": stake,
                "full_stake": stake,
                "segment": segment,
                "market_class": market_class,
                "best_book": best_book,
                "_raw_sportsbook": sportsbook_odds,
                "date_simulated": datetime.now().isoformat(),
            }
            tracker_key = f"{game_id}:{market_clean.strip()}:{side.strip()}"
            prior_row = MARKET_EVAL_TRACKER_BEFORE_UPDATE.get(tracker_key)
            annotate_display_deltas(row, prior_row)
            movement = track_and_update_market_movement(
                row,
                MARKET_EVAL_TRACKER,
                MARKET_EVAL_TRACKER_BEFORE_UPDATE,
            )
            if should_log_movement():
                print(
                    f"🧠 Movement for {tracker_key}: EV {movement['ev_movement']} | FV {movement['fv_movement']}"
                )
            rows.append(row)
    # Persist tracker after processing simulations
    save_tracker(MARKET_EVAL_TRACKER)
    return rows


def format_for_display(rows: list, include_movement: bool = False) -> pd.DataFrame:
    df = pd.DataFrame(rows)
    if df.empty:
        return df

    df["Date"] = df["game_id"].apply(lambda x: "-".join(x.split("-")[:3]))
    df["Matchup"] = df["game_id"].apply(lambda x: x.split("-")[-1].replace("@", " @ "))
    if "market_class" not in df.columns:
        df["market_class"] = "main"
    df["Market Class"] = (
        df["market_class"].map({"alternate": "Alt", "main": "Main"}).fillna("❓")
    )
    df["Market"] = df["market"]
    df["Bet"] = df["side"]
    if "best_book" in df.columns:
        df["Book"] = df["best_book"]
    else:
        df["Book"] = ""
    if "odds_display" in df.columns:
        df["Odds"] = df["odds_display"]
    else:
        df["Odds"] = df["market_odds"].apply(
            lambda x: f"{x:+}" if isinstance(x, (int, float)) else x
        )

    if "sim_prob_display" in df.columns:
        df["Sim %"] = df["sim_prob_display"]
    else:
        df["Sim %"] = (df["sim_prob"] * 100).map("{:.1f}%".format)

    if "mkt_prob_display" in df.columns:
        df["Mkt %"] = df["mkt_prob_display"]
    else:
        df["Mkt %"] = (df["market_prob"] * 100).map("{:.1f}%".format)

    if "fv_display" in df.columns:
        df["FV"] = df["fv_display"]
    else:
        df["FV"] = df["blended_fv"].apply(
            lambda x: f"{round(x)}" if isinstance(x, (int, float)) else "N/A"
        )

    if "ev_display" in df.columns:
        df["EV"] = df["ev_display"]
    else:
        df["EV"] = df["ev_percent"].map("{:+.1f}%".format)

    if "stake_display" in df.columns:
        df["Stake"] = df["stake_display"]
    else:
        df["Stake"] = df["stake"].map("{:.2f}u".format)

    required_cols = [
        "Date",
        "Matchup",
        "Market Class",
        "Market",
        "Bet",
        "Book",
        "Odds",
        "Sim %",
        "Mkt %",
        "FV",
        "EV",
        "Stake",
    ]
    for col in required_cols:
        if col not in df.columns:
            df[col] = "N/A"

    if include_movement:
        movement_cols = [
            "ev_movement",
            "mkt_movement",
            "fv_movement",
            "stake_movement",
            "sim_movement",
            "odds_movement",
            "is_new",
        ]

        for col in movement_cols:
            if col not in df.columns:
                df[col] = [row.get(col, "same") for row in rows]

        return df[required_cols + movement_cols + ["market_class"]]

    return df[required_cols + ["market_class"]]


def build_display_block(row: dict) -> Dict[str, str]:
    """Return formatted display fields for a snapshot row."""
    game_id = str(row.get("game_id", ""))
    date = "-".join(game_id.split("-")[:3]) if game_id else ""
    matchup = game_id.split("-")[-1].replace("@", " @ ") if game_id else ""

    market_class_key = row.get("market_class", "main")
    market_class = {
        "alternate": "Alt",
        "main": "Main",
    }.get(market_class_key, "❓")

    if "odds_display" in row:
        odds_str = row.get("odds_display", "N/A")
    else:
        odds = row.get("market_odds")
        if isinstance(odds, (int, float)):
            odds_str = f"{odds:+}"
        else:
            odds_str = str(odds) if odds is not None else "N/A"

    if "sim_prob_display" in row:
        sim_str = row.get("sim_prob_display", "N/A")
    else:
        sim_prob = row.get("sim_prob")
        sim_str = f"{sim_prob * 100:.1f}%" if sim_prob is not None else "N/A"

    if "mkt_prob_display" in row:
        mkt_str = row.get("mkt_prob_display", "N/A")
    else:
        mkt_prob = row.get("market_prob")
        mkt_str = f"{mkt_prob * 100:.1f}%" if mkt_prob is not None else "N/A"

    if "fv_display" in row:
        fv_str = row.get("fv_display", "N/A")
    else:
        fv = row.get("blended_fv", row.get("fair_odds"))
        fv_str = f"{round(fv)}" if isinstance(fv, (int, float)) else "N/A"

    if "ev_display" in row:
        ev_str = row.get("ev_display", "N/A")
    else:
        ev = row.get("ev_percent")
        ev_str = f"{ev:+.1f}%" if ev is not None else "N/A"

    if "stake_display" in row:
        stake_str = row.get("stake_display", "N/A")
    else:
        stake = row.get("stake")
        stake_str = f"{stake:.2f}u" if stake is not None else "N/A"

    return {
        "Date": date,
        "Matchup": matchup,
        "Market Class": market_class,
        "Market": row.get("market", ""),
        "Bet": row.get("side", ""),
        "Book": row.get("best_book", ""),
        "Odds": odds_str,
        "Sim %": sim_str,
        "Mkt %": mkt_str,
        "FV": fv_str,
        "EV": ev_str,
        "Stake": stake_str,
    }


def export_market_snapshots(df: pd.DataFrame, snapshot_paths: Dict[str, str]) -> None:
    """Write full market tables to JSON files."""
    if not snapshot_paths:
        return
    os.makedirs(os.path.dirname(list(snapshot_paths.values())[0]), exist_ok=True)
    for market, path in snapshot_paths.items():
        subset = df[df["Market"].str.lower().str.startswith(market.lower(), na=False)]
        try:
            subset.to_json(path, orient="records", indent=2)
        except Exception as e:
            print(f"❌ Failed to export {market} snapshot to {path}: {e}")


def expand_snapshot_rows_with_kelly(
    rows: List[dict], allowed_books: List[str] | None = None
) -> List[dict]:
<<<<<<< HEAD
    """Expand rows into one row per sportsbook with updated EV and stake.

    If ``allowed_books`` is provided, only sportsbooks in that list will be
    expanded.  Each expanded row has its display fields refreshed to reflect the
    specific book price.
    """
=======
    """Expand rows into one row per sportsbook with updated EV and stake."""
>>>>>>> f7890a05

    expanded: List[dict] = []

    for row in rows:
        per_book = row.get("_raw_sportsbook")
        if not isinstance(per_book, dict) or not per_book:
            expanded.append(row)
            continue

        for book, odds in per_book.items():
            if allowed_books and book not in allowed_books:
                continue

            p = row.get("blended_prob", row.get("sim_prob", 0))

            try:
                ev = calculate_ev_from_prob(p, odds)
                stake = kelly_fraction(p, odds, fraction=0.25)
            except Exception:
                continue

            expanded_row = row.copy()
            expanded_row.update(
                {
                    "best_book": book,
                    "market_odds": odds,
                    "ev_percent": round(ev, 2),
                    "stake": stake,
                    "full_stake": stake,
                }
            )
<<<<<<< HEAD
            annotate_display_deltas(expanded_row, prior=None)
=======
>>>>>>> f7890a05
            expanded.append(expanded_row)

    deduped: List[dict] = []
    seen = set()
    for r in expanded:
        key = (r.get("game_id"), r.get("market"), r.get("side"), r.get("best_book"))
        if key not in seen:
            deduped.append(r)
            seen.add(key)

    return deduped<|MERGE_RESOLUTION|>--- conflicted
+++ resolved
@@ -1,842 +1,835 @@
-# Shared snapshot utilities for generator scripts
-import os
-import json
-from datetime import datetime
-from typing import List, Dict, Tuple
-from typing import Optional
-import io
-
-import pandas as pd
-
-import requests
-
-try:
-    import dataframe_image as dfi
-except Exception:  # pragma: no cover - optional dep
-    dfi = None
-
-from core.logger import get_logger
-logger = get_logger(__name__)
-
-from utils import (
-    convert_full_team_spread_to_odds_key,
-    normalize_to_abbreviation,
-    get_market_entry_with_alternate_fallback,
-)
-from core.market_pricer import (
-    to_american_odds,
-    kelly_fraction,
-    blend_prob,
-    calculate_ev_from_prob,
-    decimal_odds,
-    extract_best_book,
-)
-from core.consensus_pricer import calculate_consensus_prob
-from core.market_movement_tracker import track_and_update_market_movement
-from core.market_eval_tracker import load_tracker, save_tracker
-import copy
-
-# Load tracker once for snapshot utilities and keep a frozen copy for comparisons
-MARKET_EVAL_TRACKER = load_tracker()
-MARKET_EVAL_TRACKER_BEFORE_UPDATE = copy.deepcopy(MARKET_EVAL_TRACKER)
-
-# === Console Output Controls ===
-MOVEMENT_LOG_LIMIT = 5
-movement_log_count = 0
-
-def should_log_movement() -> bool:
-    global movement_log_count
-    movement_log_count += 1
-    if movement_log_count <= MOVEMENT_LOG_LIMIT:
-        return True
-    if movement_log_count == MOVEMENT_LOG_LIMIT + 1:
-        print("🧠 ... (truncated additional movement logs)")
-    return False
-
-
-def annotate_display_deltas(entry: Dict, prior: Optional[Dict]) -> None:
-    """Populate *_display fields on ``entry`` using the provided prior data."""
-
-    def fmt_odds(val: Optional[float]) -> str:
-        if val is None:
-            return "N/A"
-        try:
-            return f"{val:+}" if isinstance(val, (int, float)) else str(val)
-        except Exception:
-            return str(val)
-
-    def fmt_percent(val: Optional[float]) -> str:
-        if val is None:
-            return "N/A"
-        try:
-            return f"{val:+.1f}%"
-        except Exception:
-            return str(val)
-
-    def fmt_prob(val: Optional[float]) -> str:
-        if val is None:
-            return "N/A"
-        try:
-            return f"{val * 100:.1f}%"
-        except Exception:
-            return str(val)
-
-    def fmt_fv(val: Optional[float]) -> str:
-        if val is None:
-            return "N/A"
-        try:
-            return f"{round(val)}"
-        except Exception:
-            return str(val)
-
-    field_map = {
-        "market_odds": ("odds_display", fmt_odds),
-        "ev_percent": ("ev_display", fmt_percent),
-        "market_prob": ("mkt_prob_display", fmt_prob),
-        "sim_prob": ("sim_prob_display", fmt_prob),
-        "stake": ("stake_display", lambda v: f"{v:.2f}u" if v is not None else "N/A"),
-        "blended_fv": ("fv_display", fmt_fv),
-    }
-
-    for field, (disp_key, fmt) in field_map.items():
-        curr = entry.get(field)
-        prior_val = prior.get(field) if prior else None
-        if prior_val is not None and prior_val != curr:
-            entry[disp_key] = f"{fmt(prior_val)} → {fmt(curr)}"
-        else:
-            entry[disp_key] = fmt(curr)
-
-
-def build_argument_parser(
-    description: str,
-    output_discord_default: bool = True,
-    include_stake_mode: bool = False,
-    include_debug_json: bool = False,
-) -> "argparse.ArgumentParser":
-    """Return a parser with common snapshot CLI options."""
-    import argparse
-
-    parser = argparse.ArgumentParser(description=description)
-    parser.add_argument(
-        "--date",
-        default=datetime.today().strftime("%Y-%m-%d"),
-        help="Comma-separated list of dates",
-    )
-    parser.add_argument("--min-ev", type=float, default=0.05)
-    parser.add_argument("--max-ev", type=float, default=0.20)
-    if include_stake_mode:
-        parser.add_argument("--stake-mode", default="model")
-    parser.add_argument("--output-discord", dest="output_discord", action="store_true")
-    parser.add_argument(
-        "--no-output-discord", dest="output_discord", action="store_false"
-    )
-    if include_debug_json:
-        parser.add_argument(
-            "--debug-json", default=None, help="Path to write debug output"
-        )
-    parser.add_argument(
-        "--diff-highlight",
-        action="store_true",
-        help="Highlight new rows and odds movements",
-    )
-    parser.add_argument(
-        "--reset-snapshot",
-        action="store_true",
-        help="Clear stored snapshot before running",
-    )
-    parser.set_defaults(output_discord=output_discord_default)
-    return parser
-
-
-def _style_dataframe(df: pd.DataFrame) -> pd.io.formats.style.Styler:
-    """Return a styled DataFrame with conditional formatting."""
-    timestamp = datetime.now().strftime("%Y-%m-%d %H:%M ET")
-
-    def _apply_movement(col: str, move_col: str, invert: bool = False):
-        def inner(series):
-            colors = []
-            moves = df.get(move_col)
-            for mv in moves if moves is not None else []:
-                if mv == "better":
-                    colors.append(
-                        "background-color: #f8d7da" if invert else "background-color: #d4edda"
-                    )
-                elif mv == "worse":
-                    colors.append(
-                        "background-color: #d4edda" if invert else "background-color: #f8d7da"
-                    )
-                else:
-                    colors.append("")
-            return colors
-
-        return inner
-
-    styled = df.style.set_caption(f"Generated: {timestamp}")
-    if "odds_movement" in df.columns:
-        styled = styled.apply(_apply_movement("Odds", "odds_movement", invert=True), subset=["Odds"])
-    if "fv_movement" in df.columns:
-        # Invert the FV coloring so drops (market confirmation) appear green
-        styled = styled.apply(
-            _apply_movement("Fair Value", "fv_movement", invert=True),
-            subset=["FV"],
-        )
-    if "ev_movement" in df.columns:
-        styled = styled.apply(_apply_movement("EV", "ev_movement"), subset=["EV"])
-    if "stake_movement" in df.columns:
-        styled = styled.apply(_apply_movement("Stake", "stake_movement"), subset=["Stake"])
-    if "sim_movement" in df.columns:
-        styled = styled.apply(_apply_movement("Sim %", "sim_movement"), subset=["Sim %"])
-    if "mkt_movement" in df.columns:
-        styled = styled.apply(_apply_movement("Mkt %", "mkt_movement"), subset=["Mkt %"])
-    if "is_new" in df.columns:
-
-        def highlight_new(row):
-            return [
-                "background-color: #e6ffe6" if row.get("is_new") else "" for _ in row
-            ]
-
-        styled = styled.apply(highlight_new, axis=1)
-
-    styled = styled.set_properties(
-        subset=[c for c in df.columns if c != "Market Class"],
-        **{
-            "text-align": "center",
-            "font-family": "monospace",
-            "font-size": "10pt",
-        },
-    ).set_properties(
-        subset=["Market Class"],
-        **{
-            "text-align": "center",
-            "font-family": "monospace",
-            "font-size": "10pt",
-        },
-    ).set_table_styles(
-        [
-            {
-                "selector": "th",
-                "props": [
-                    ("font-weight", "bold"),
-                    ("background-color", "#e0f7fa"),
-                    ("color", "black"),
-                    ("text-align", "center"),
-                ],
-            }
-        ]
-    )
-
-    try:
-        styled = styled.hide_index()
-    except AttributeError:
-        pass
-
-    hide_cols = [
-        c
-        for c in [
-            "odds_movement",
-            "fv_movement",
-            "ev_movement",
-            "stake_movement",
-            "sim_movement",
-            "mkt_movement",
-            "is_new",
-            "market_class",
-        ]
-        if c in df.columns
-    ]
-    if hide_cols:
-        try:
-            styled = styled.hide(axis="columns", subset=hide_cols)
-        except Exception:
-            try:
-                styled = styled.hide_columns(hide_cols)
-            except Exception:
-                pass
-
-    return styled
-
-
-def send_bet_snapshot_to_discord(
-    df: pd.DataFrame, market_type: str, webhook_url: str
-) -> None:
-    """Render a styled image and send it to a Discord webhook."""
-    if df is None or df.empty:
-        print(f"⚠️ No snapshot rows to send for {market_type}.")
-        return
-    if dfi is None:
-        print("⚠️ dataframe_image is not available. Sending text fallback.")
-        _send_table_text(df, market_type, webhook_url)
-        return
-
-    if "EV" in df.columns:
-        sort_tmp = df["EV"].str.replace("%", "", regex=False)
-        try:
-            sort_vals = sort_tmp.astype(float)
-            df = (
-                df.assign(_ev_sort=sort_vals)
-                .sort_values("_ev_sort", ascending=False)
-                .drop(columns="_ev_sort")
-            )
-        except Exception:
-            df = df.sort_values(by="EV", ascending=False)
-    else:
-        df = df.sort_values(by="ev_percent", ascending=False)
-    styled = _style_dataframe(df)
-
-    buf = io.BytesIO()
-    try:
-        dfi.export(styled, buf, table_conversion="chrome", max_rows=-1)
-    except Exception as e:
-        print(f"❌ dfi.export failed: {e}")
-        try:
-            buf.seek(0)
-            buf.truncate(0)
-            dfi.export(styled, buf, table_conversion="matplotlib", max_rows=-1)
-        except Exception as e2:
-            print(f"⚠️ Fallback export failed: {e2}")
-            buf.close()
-            _send_table_text(df, market_type, webhook_url)
-            return
-    buf.seek(0)
-
-    timestamp = datetime.now().strftime("%Y-%m-%d %H:%M ET")
-    caption = (
-        f"📈 **Live Market Snapshot — {market_type}**\n"
-        f"_Generated: {timestamp}_\n"
-        "🟩 FV worse = market confirmation | 🟥 FV better = market drifted"
-    )
-
-    files = {"file": ("snapshot.png", buf, "image/png")}
-    try:
-        resp = requests.post(
-            webhook_url,
-            data={"payload_json": json.dumps({"content": caption})},
-            files=files,
-            timeout=10,
-        )
-        resp.raise_for_status()
-        print(f"✅ Snapshot sent for {market_type}.")
-    except Exception as e:
-        print(f"❌ Failed to send snapshot for {market_type}: {e}")
-    finally:
-        buf.close()
-
-
-def _send_table_text(df: pd.DataFrame, market_type: str, webhook_url: str) -> None:
-    """Send the DataFrame as a Markdown code block to Discord."""
-    timestamp = datetime.now().strftime("%Y-%m-%d %H:%M ET")
-    caption = f"📈 **Live Market Snapshot — {market_type}** (text fallback)\n_Generated: {timestamp}_"
-
-    try:
-        table = df.to_markdown(index=False)
-    except Exception:
-        table = df.to_string(index=False)
-
-    message = f"{caption}\n```\n{table}\n```"
-    try:
-        requests.post(webhook_url, json={"content": message}, timeout=10)
-    except Exception as e:
-        print(f"❌ Failed to send text snapshot for {market_type}: {e}")
-
-
-def compare_and_flag_new_rows(
-    current_entries: List[dict],
-    snapshot_path: str,
-    prior_snapshot: str | Dict[str, dict] | None = None,
-) -> Tuple[List[dict], Dict[str, dict]]:
-    """Return entries annotated with new-row and movement flags.
-
-    Parameters
-    ----------
-    current_entries : List[dict]
-        List of rows from the current evaluation.
-    snapshot_path : str
-        Path to write the updated snapshot for the next run.
-    prior_snapshot : str | Dict[str, dict] | None, optional
-        Previous snapshot data (or path) to use for movement detection when the
-        tracker lacks a prior entry.  This enables highlighting bets that now
-        qualify after being below the EV filter in the previous run.
-    """
-    try:
-        with open(snapshot_path) as f:
-            last_snapshot = json.load(f)
-    except Exception:
-        last_snapshot = {}
-
-    prior_data: Dict[str, dict] = {}
-    if isinstance(prior_snapshot, str):
-        try:
-            with open(prior_snapshot) as f:
-                prior_data = json.load(f)
-        except Exception:
-            prior_data = {}
-    elif isinstance(prior_snapshot, dict):
-        prior_data = prior_snapshot
-
-    seen = set()
-    flagged = []
-    next_snapshot = {}
-
-    for entry in current_entries:
-        game_id = entry.get("game_id", "")
-        book = entry.get("best_book", "")
-        market = str(entry.get("market", "")).strip()
-        side = str(entry.get("side", "")).strip()
-        key = f"{game_id}:{market}:{side}"
-        prior = (
-            MARKET_EVAL_TRACKER_BEFORE_UPDATE.get(key)
-            or last_snapshot.get(key)
-            or prior_data.get(key)
-        )
-        annotate_display_deltas(entry, prior)
-        blended_fv = entry.get("blended_fv", entry.get("fair_odds"))
-        market_odds = entry.get("market_odds")
-        ev_pct = entry.get("ev_percent")
-
-        if blended_fv is None or ev_pct is None or market_odds is None:
-            print(
-                f"⛔ Skipping {game_id} — missing required fields (FV:{blended_fv}, EV:{ev_pct}, Odds:{market_odds})"
-            )
-            continue
-
-        next_snapshot[key] = {
-            "game_id": game_id,
-            "market": entry.get("market"),
-            "side": entry.get("side"),
-            "best_book": book,
-            "sim_prob": entry.get("sim_prob"),
-            "market_prob": entry.get("market_prob"),
-            "blended_fv": blended_fv,
-            "market_odds": market_odds,
-            "ev_percent": ev_pct,
-            "segment": entry.get("segment"),
-            "stake": entry.get("stake"),
-            "market_class": entry.get("market_class"),
-            "date_simulated": entry.get("date_simulated"),
-            "display": build_display_block(entry),
-        }
-
-        movement = track_and_update_market_movement(
-            {
-                "game_id": game_id,
-                "market": market,
-                "side": side,
-                "blended_fv": blended_fv,
-                "market_odds": market_odds,
-                "ev_percent": ev_pct,
-                "stake": entry.get("stake"),
-                "sim_prob": entry.get("sim_prob"),
-                "market_prob": entry.get("market_prob"),
-                "date_simulated": entry.get("date_simulated"),
-                "best_book": book,
-            },
-            MARKET_EVAL_TRACKER,
-            MARKET_EVAL_TRACKER_BEFORE_UPDATE,
-        )
-        if should_log_movement():
-            print(
-                f"🧠 Movement for {key}: EV {movement['ev_movement']} | FV {movement['fv_movement']}"
-            )
-
-        j = json.dumps(entry, sort_keys=True)
-        if j in seen:
-            continue
-        seen.add(j)
-        flagged.append(entry)
-
-    # Persist tracker updates
-    save_tracker(MARKET_EVAL_TRACKER)
-    return flagged, next_snapshot
-
-
-def format_table_with_highlights(entries: List[dict]) -> str:
-    """Render rows with emoji to highlight changes."""
-    lines = []
-    for e in entries:
-        new_sym = "🟢" if e.get("is_new") else " "
-        odds_sym = {"better": "🟢", "worse": "🔴", "same": ""}.get(
-            e.get("odds_movement"), ""
-        )
-        ev_sym = {"better": "🟢", "worse": "🔴", "same": ""}.get(
-            e.get("ev_movement"), ""
-        )
-        fair = e.get("blended_fv", e.get("fair_odds"))
-        if isinstance(fair, (int, float)):
-            fair_str = f"{fair:+}"
-        else:
-            fair_str = str(fair)
-        ev = e.get("ev_percent", 0.0)
-        ev_str = f"{ev:+.1f}%"
-        line = f"{new_sym} {e.get('market', ''):<7} | {e.get('side', ''):<12} | {odds_sym} {fair_str:>6} | {ev_sym} {ev_str}"
-        lines.append(line)
-    return "\n".join(lines)
-
-
-def load_simulations(sim_dir: str) -> dict:
-    sims = {}
-    if not os.path.isdir(sim_dir):
-        print(f"⚠️ Sim directory not found: {sim_dir}")
-        return sims
-    for f in os.listdir(sim_dir):
-        if f.endswith(".json"):
-            path = os.path.join(sim_dir, f)
-            try:
-                with open(path) as fh:
-                    sims[f.replace(".json", "")] = json.load(fh)
-            except Exception as e:
-                print(f"⚠️ Failed to load {path}: {e}")
-    return sims
-
-
-def build_snapshot_rows(
-    sim_data: dict, odds_data: dict, min_ev: float, debug_log=None
-) -> list:
-    if debug_log is None:
-        debug_log = []
-    rows = []
-    for game_id, sim in sim_data.items():
-        markets = sim.get("markets", [])
-        odds = odds_data.get(game_id)
-        if not odds:
-            print(f"⚠️ No odds for {game_id}")
-            continue
-        start_str = odds.get("start_time")
-        hours_to_game = 8.0
-        if start_str:
-            try:
-                dt = datetime.fromisoformat(start_str)
-                hours_to_game = (dt - datetime.now(dt.tzinfo)).total_seconds() / 3600
-            except Exception:
-                pass
-        if hours_to_game < 0:
-            print(
-                f"⏱️ Skipping {game_id} — game has already started ({hours_to_game:.2f}h ago)"
-            )
-            debug_log.append(
-                {
-                    "game_id": game_id,
-                    "reason": "game_live",
-                    "hours_to_game": round(hours_to_game, 2),
-                }
-            )
-            continue
-        for entry in markets:
-            market = entry.get("market")
-            side = entry.get("side")
-            sim_prob = entry.get("sim_prob")
-            if market is None or side is None or sim_prob is None:
-                continue
-
-            lookup_side = (
-                normalize_to_abbreviation(side.strip()) if market == "h2h" else side
-            )
-            market_entry, _, matched_key, segment, price_source = (
-                get_market_entry_with_alternate_fallback(odds, market, lookup_side)
-            )
-            if not isinstance(market_entry, dict):
-                alt = convert_full_team_spread_to_odds_key(lookup_side)
-                market_entry, _, matched_key, segment, price_source = (
-                    get_market_entry_with_alternate_fallback(odds, market, alt)
-                )
-            if not isinstance(market_entry, dict):
-                print(
-                    f"   ⛔ Skipping {game_id} | {market} | {side} — no valid market entry"
-                )
-                continue
-
-            price = market_entry.get("price")
-            if price is None:
-                print(
-                    f"   ⛔ Skipping {game_id} | {matched_key} | {side} — missing price"
-                )
-                continue
-
-            sportsbook_odds = market_entry.get("per_book", {})
-            best_book = extract_best_book(sportsbook_odds)
-            if best_book:
-                sportsbook_odds[best_book] = price
-                market_entry["per_book"] = sportsbook_odds
-            result, _ = calculate_consensus_prob(
-                game_id=game_id,
-                market_odds={game_id: odds},
-                market_key=matched_key,
-                label=lookup_side,
-            )
-            consensus_prob = result.get("consensus_prob")
-            p_blended, _, _, p_market = blend_prob(
-                sim_prob, price, market, hours_to_game, consensus_prob
-            )
-            ev_pct = calculate_ev_from_prob(p_blended, price)
-            stake = kelly_fraction(p_blended, price, fraction=0.25)
-            market_clean = matched_key.replace("alternate_", "")
-            market_class = "alternate" if price_source == "alternate" else "main"
-
-            print(
-                f"✓ {game_id} | {market_clean} | {side} → EV {ev_pct:.2f}% | Stake {stake:.2f}u | Source {market_entry.get('pricing_method', 'book')}"
-            )
-
-            row = {
-                "game_id": game_id,
-                "market": market_clean,
-                "side": side,
-                "sim_prob": round(sim_prob, 4),
-                "market_prob": round(p_market, 4),
-                "blended_prob": round(p_blended, 4),
-                "blended_fv": to_american_odds(p_blended),
-                "market_odds": price,
-                "ev_percent": round(ev_pct, 2),
-                "stake": stake,
-                "full_stake": stake,
-                "segment": segment,
-                "market_class": market_class,
-                "best_book": best_book,
-                "_raw_sportsbook": sportsbook_odds,
-                "date_simulated": datetime.now().isoformat(),
-            }
-            tracker_key = f"{game_id}:{market_clean.strip()}:{side.strip()}"
-            prior_row = MARKET_EVAL_TRACKER_BEFORE_UPDATE.get(tracker_key)
-            annotate_display_deltas(row, prior_row)
-            movement = track_and_update_market_movement(
-                row,
-                MARKET_EVAL_TRACKER,
-                MARKET_EVAL_TRACKER_BEFORE_UPDATE,
-            )
-            if should_log_movement():
-                print(
-                    f"🧠 Movement for {tracker_key}: EV {movement['ev_movement']} | FV {movement['fv_movement']}"
-                )
-            rows.append(row)
-    # Persist tracker after processing simulations
-    save_tracker(MARKET_EVAL_TRACKER)
-    return rows
-
-
-def format_for_display(rows: list, include_movement: bool = False) -> pd.DataFrame:
-    df = pd.DataFrame(rows)
-    if df.empty:
-        return df
-
-    df["Date"] = df["game_id"].apply(lambda x: "-".join(x.split("-")[:3]))
-    df["Matchup"] = df["game_id"].apply(lambda x: x.split("-")[-1].replace("@", " @ "))
-    if "market_class" not in df.columns:
-        df["market_class"] = "main"
-    df["Market Class"] = (
-        df["market_class"].map({"alternate": "Alt", "main": "Main"}).fillna("❓")
-    )
-    df["Market"] = df["market"]
-    df["Bet"] = df["side"]
-    if "best_book" in df.columns:
-        df["Book"] = df["best_book"]
-    else:
-        df["Book"] = ""
-    if "odds_display" in df.columns:
-        df["Odds"] = df["odds_display"]
-    else:
-        df["Odds"] = df["market_odds"].apply(
-            lambda x: f"{x:+}" if isinstance(x, (int, float)) else x
-        )
-
-    if "sim_prob_display" in df.columns:
-        df["Sim %"] = df["sim_prob_display"]
-    else:
-        df["Sim %"] = (df["sim_prob"] * 100).map("{:.1f}%".format)
-
-    if "mkt_prob_display" in df.columns:
-        df["Mkt %"] = df["mkt_prob_display"]
-    else:
-        df["Mkt %"] = (df["market_prob"] * 100).map("{:.1f}%".format)
-
-    if "fv_display" in df.columns:
-        df["FV"] = df["fv_display"]
-    else:
-        df["FV"] = df["blended_fv"].apply(
-            lambda x: f"{round(x)}" if isinstance(x, (int, float)) else "N/A"
-        )
-
-    if "ev_display" in df.columns:
-        df["EV"] = df["ev_display"]
-    else:
-        df["EV"] = df["ev_percent"].map("{:+.1f}%".format)
-
-    if "stake_display" in df.columns:
-        df["Stake"] = df["stake_display"]
-    else:
-        df["Stake"] = df["stake"].map("{:.2f}u".format)
-
-    required_cols = [
-        "Date",
-        "Matchup",
-        "Market Class",
-        "Market",
-        "Bet",
-        "Book",
-        "Odds",
-        "Sim %",
-        "Mkt %",
-        "FV",
-        "EV",
-        "Stake",
-    ]
-    for col in required_cols:
-        if col not in df.columns:
-            df[col] = "N/A"
-
-    if include_movement:
-        movement_cols = [
-            "ev_movement",
-            "mkt_movement",
-            "fv_movement",
-            "stake_movement",
-            "sim_movement",
-            "odds_movement",
-            "is_new",
-        ]
-
-        for col in movement_cols:
-            if col not in df.columns:
-                df[col] = [row.get(col, "same") for row in rows]
-
-        return df[required_cols + movement_cols + ["market_class"]]
-
-    return df[required_cols + ["market_class"]]
-
-
-def build_display_block(row: dict) -> Dict[str, str]:
-    """Return formatted display fields for a snapshot row."""
-    game_id = str(row.get("game_id", ""))
-    date = "-".join(game_id.split("-")[:3]) if game_id else ""
-    matchup = game_id.split("-")[-1].replace("@", " @ ") if game_id else ""
-
-    market_class_key = row.get("market_class", "main")
-    market_class = {
-        "alternate": "Alt",
-        "main": "Main",
-    }.get(market_class_key, "❓")
-
-    if "odds_display" in row:
-        odds_str = row.get("odds_display", "N/A")
-    else:
-        odds = row.get("market_odds")
-        if isinstance(odds, (int, float)):
-            odds_str = f"{odds:+}"
-        else:
-            odds_str = str(odds) if odds is not None else "N/A"
-
-    if "sim_prob_display" in row:
-        sim_str = row.get("sim_prob_display", "N/A")
-    else:
-        sim_prob = row.get("sim_prob")
-        sim_str = f"{sim_prob * 100:.1f}%" if sim_prob is not None else "N/A"
-
-    if "mkt_prob_display" in row:
-        mkt_str = row.get("mkt_prob_display", "N/A")
-    else:
-        mkt_prob = row.get("market_prob")
-        mkt_str = f"{mkt_prob * 100:.1f}%" if mkt_prob is not None else "N/A"
-
-    if "fv_display" in row:
-        fv_str = row.get("fv_display", "N/A")
-    else:
-        fv = row.get("blended_fv", row.get("fair_odds"))
-        fv_str = f"{round(fv)}" if isinstance(fv, (int, float)) else "N/A"
-
-    if "ev_display" in row:
-        ev_str = row.get("ev_display", "N/A")
-    else:
-        ev = row.get("ev_percent")
-        ev_str = f"{ev:+.1f}%" if ev is not None else "N/A"
-
-    if "stake_display" in row:
-        stake_str = row.get("stake_display", "N/A")
-    else:
-        stake = row.get("stake")
-        stake_str = f"{stake:.2f}u" if stake is not None else "N/A"
-
-    return {
-        "Date": date,
-        "Matchup": matchup,
-        "Market Class": market_class,
-        "Market": row.get("market", ""),
-        "Bet": row.get("side", ""),
-        "Book": row.get("best_book", ""),
-        "Odds": odds_str,
-        "Sim %": sim_str,
-        "Mkt %": mkt_str,
-        "FV": fv_str,
-        "EV": ev_str,
-        "Stake": stake_str,
-    }
-
-
-def export_market_snapshots(df: pd.DataFrame, snapshot_paths: Dict[str, str]) -> None:
-    """Write full market tables to JSON files."""
-    if not snapshot_paths:
-        return
-    os.makedirs(os.path.dirname(list(snapshot_paths.values())[0]), exist_ok=True)
-    for market, path in snapshot_paths.items():
-        subset = df[df["Market"].str.lower().str.startswith(market.lower(), na=False)]
-        try:
-            subset.to_json(path, orient="records", indent=2)
-        except Exception as e:
-            print(f"❌ Failed to export {market} snapshot to {path}: {e}")
-
-
-def expand_snapshot_rows_with_kelly(
-    rows: List[dict], allowed_books: List[str] | None = None
-) -> List[dict]:
-<<<<<<< HEAD
-    """Expand rows into one row per sportsbook with updated EV and stake.
-
-    If ``allowed_books`` is provided, only sportsbooks in that list will be
-    expanded.  Each expanded row has its display fields refreshed to reflect the
-    specific book price.
-    """
-=======
-    """Expand rows into one row per sportsbook with updated EV and stake."""
->>>>>>> f7890a05
-
-    expanded: List[dict] = []
-
-    for row in rows:
-        per_book = row.get("_raw_sportsbook")
-        if not isinstance(per_book, dict) or not per_book:
-            expanded.append(row)
-            continue
-
-        for book, odds in per_book.items():
-            if allowed_books and book not in allowed_books:
-                continue
-
-            p = row.get("blended_prob", row.get("sim_prob", 0))
-
-            try:
-                ev = calculate_ev_from_prob(p, odds)
-                stake = kelly_fraction(p, odds, fraction=0.25)
-            except Exception:
-                continue
-
-            expanded_row = row.copy()
-            expanded_row.update(
-                {
-                    "best_book": book,
-                    "market_odds": odds,
-                    "ev_percent": round(ev, 2),
-                    "stake": stake,
-                    "full_stake": stake,
-                }
-            )
-<<<<<<< HEAD
-            annotate_display_deltas(expanded_row, prior=None)
-=======
->>>>>>> f7890a05
-            expanded.append(expanded_row)
-
-    deduped: List[dict] = []
-    seen = set()
-    for r in expanded:
-        key = (r.get("game_id"), r.get("market"), r.get("side"), r.get("best_book"))
-        if key not in seen:
-            deduped.append(r)
-            seen.add(key)
-
-    return deduped+# Shared snapshot utilities for generator scripts
+import os
+import json
+from datetime import datetime
+from typing import List, Dict, Tuple
+from typing import Optional
+import io
+
+import pandas as pd
+
+import requests
+
+try:
+    import dataframe_image as dfi
+except Exception:  # pragma: no cover - optional dep
+    dfi = None
+
+from core.logger import get_logger
+logger = get_logger(__name__)
+
+from utils import (
+    convert_full_team_spread_to_odds_key,
+    normalize_to_abbreviation,
+    get_market_entry_with_alternate_fallback,
+)
+from core.market_pricer import (
+    to_american_odds,
+    kelly_fraction,
+    blend_prob,
+    calculate_ev_from_prob,
+    decimal_odds,
+    extract_best_book,
+)
+from core.consensus_pricer import calculate_consensus_prob
+from core.market_movement_tracker import track_and_update_market_movement
+from core.market_eval_tracker import load_tracker, save_tracker
+import copy
+
+# Load tracker once for snapshot utilities and keep a frozen copy for comparisons
+MARKET_EVAL_TRACKER = load_tracker()
+MARKET_EVAL_TRACKER_BEFORE_UPDATE = copy.deepcopy(MARKET_EVAL_TRACKER)
+
+# === Console Output Controls ===
+MOVEMENT_LOG_LIMIT = 5
+movement_log_count = 0
+
+def should_log_movement() -> bool:
+    global movement_log_count
+    movement_log_count += 1
+    if movement_log_count <= MOVEMENT_LOG_LIMIT:
+        return True
+    if movement_log_count == MOVEMENT_LOG_LIMIT + 1:
+        print("🧠 ... (truncated additional movement logs)")
+    return False
+
+
+def annotate_display_deltas(entry: Dict, prior: Optional[Dict]) -> None:
+    """Populate *_display fields on ``entry`` using the provided prior data."""
+
+    def fmt_odds(val: Optional[float]) -> str:
+        if val is None:
+            return "N/A"
+        try:
+            return f"{val:+}" if isinstance(val, (int, float)) else str(val)
+        except Exception:
+            return str(val)
+
+    def fmt_percent(val: Optional[float]) -> str:
+        if val is None:
+            return "N/A"
+        try:
+            return f"{val:+.1f}%"
+        except Exception:
+            return str(val)
+
+    def fmt_prob(val: Optional[float]) -> str:
+        if val is None:
+            return "N/A"
+        try:
+            return f"{val * 100:.1f}%"
+        except Exception:
+            return str(val)
+
+    def fmt_fv(val: Optional[float]) -> str:
+        if val is None:
+            return "N/A"
+        try:
+            return f"{round(val)}"
+        except Exception:
+            return str(val)
+
+    field_map = {
+        "market_odds": ("odds_display", fmt_odds),
+        "ev_percent": ("ev_display", fmt_percent),
+        "market_prob": ("mkt_prob_display", fmt_prob),
+        "sim_prob": ("sim_prob_display", fmt_prob),
+        "stake": ("stake_display", lambda v: f"{v:.2f}u" if v is not None else "N/A"),
+        "blended_fv": ("fv_display", fmt_fv),
+    }
+
+    for field, (disp_key, fmt) in field_map.items():
+        curr = entry.get(field)
+        prior_val = prior.get(field) if prior else None
+        if prior_val is not None and prior_val != curr:
+            entry[disp_key] = f"{fmt(prior_val)} → {fmt(curr)}"
+        else:
+            entry[disp_key] = fmt(curr)
+
+
+def build_argument_parser(
+    description: str,
+    output_discord_default: bool = True,
+    include_stake_mode: bool = False,
+    include_debug_json: bool = False,
+) -> "argparse.ArgumentParser":
+    """Return a parser with common snapshot CLI options."""
+    import argparse
+
+    parser = argparse.ArgumentParser(description=description)
+    parser.add_argument(
+        "--date",
+        default=datetime.today().strftime("%Y-%m-%d"),
+        help="Comma-separated list of dates",
+    )
+    parser.add_argument("--min-ev", type=float, default=0.05)
+    parser.add_argument("--max-ev", type=float, default=0.20)
+    if include_stake_mode:
+        parser.add_argument("--stake-mode", default="model")
+    parser.add_argument("--output-discord", dest="output_discord", action="store_true")
+    parser.add_argument(
+        "--no-output-discord", dest="output_discord", action="store_false"
+    )
+    if include_debug_json:
+        parser.add_argument(
+            "--debug-json", default=None, help="Path to write debug output"
+        )
+    parser.add_argument(
+        "--diff-highlight",
+        action="store_true",
+        help="Highlight new rows and odds movements",
+    )
+    parser.add_argument(
+        "--reset-snapshot",
+        action="store_true",
+        help="Clear stored snapshot before running",
+    )
+    parser.set_defaults(output_discord=output_discord_default)
+    return parser
+
+
+def _style_dataframe(df: pd.DataFrame) -> pd.io.formats.style.Styler:
+    """Return a styled DataFrame with conditional formatting."""
+    timestamp = datetime.now().strftime("%Y-%m-%d %H:%M ET")
+
+    def _apply_movement(col: str, move_col: str, invert: bool = False):
+        def inner(series):
+            colors = []
+            moves = df.get(move_col)
+            for mv in moves if moves is not None else []:
+                if mv == "better":
+                    colors.append(
+                        "background-color: #f8d7da" if invert else "background-color: #d4edda"
+                    )
+                elif mv == "worse":
+                    colors.append(
+                        "background-color: #d4edda" if invert else "background-color: #f8d7da"
+                    )
+                else:
+                    colors.append("")
+            return colors
+
+        return inner
+
+    styled = df.style.set_caption(f"Generated: {timestamp}")
+    if "odds_movement" in df.columns:
+        styled = styled.apply(_apply_movement("Odds", "odds_movement", invert=True), subset=["Odds"])
+    if "fv_movement" in df.columns:
+        # Invert the FV coloring so drops (market confirmation) appear green
+        styled = styled.apply(
+            _apply_movement("Fair Value", "fv_movement", invert=True),
+            subset=["FV"],
+        )
+    if "ev_movement" in df.columns:
+        styled = styled.apply(_apply_movement("EV", "ev_movement"), subset=["EV"])
+    if "stake_movement" in df.columns:
+        styled = styled.apply(_apply_movement("Stake", "stake_movement"), subset=["Stake"])
+    if "sim_movement" in df.columns:
+        styled = styled.apply(_apply_movement("Sim %", "sim_movement"), subset=["Sim %"])
+    if "mkt_movement" in df.columns:
+        styled = styled.apply(_apply_movement("Mkt %", "mkt_movement"), subset=["Mkt %"])
+    if "is_new" in df.columns:
+
+        def highlight_new(row):
+            return [
+                "background-color: #e6ffe6" if row.get("is_new") else "" for _ in row
+            ]
+
+        styled = styled.apply(highlight_new, axis=1)
+
+    styled = styled.set_properties(
+        subset=[c for c in df.columns if c != "Market Class"],
+        **{
+            "text-align": "center",
+            "font-family": "monospace",
+            "font-size": "10pt",
+        },
+    ).set_properties(
+        subset=["Market Class"],
+        **{
+            "text-align": "center",
+            "font-family": "monospace",
+            "font-size": "10pt",
+        },
+    ).set_table_styles(
+        [
+            {
+                "selector": "th",
+                "props": [
+                    ("font-weight", "bold"),
+                    ("background-color", "#e0f7fa"),
+                    ("color", "black"),
+                    ("text-align", "center"),
+                ],
+            }
+        ]
+    )
+
+    try:
+        styled = styled.hide_index()
+    except AttributeError:
+        pass
+
+    hide_cols = [
+        c
+        for c in [
+            "odds_movement",
+            "fv_movement",
+            "ev_movement",
+            "stake_movement",
+            "sim_movement",
+            "mkt_movement",
+            "is_new",
+            "market_class",
+        ]
+        if c in df.columns
+    ]
+    if hide_cols:
+        try:
+            styled = styled.hide(axis="columns", subset=hide_cols)
+        except Exception:
+            try:
+                styled = styled.hide_columns(hide_cols)
+            except Exception:
+                pass
+
+    return styled
+
+
+def send_bet_snapshot_to_discord(
+    df: pd.DataFrame, market_type: str, webhook_url: str
+) -> None:
+    """Render a styled image and send it to a Discord webhook."""
+    if df is None or df.empty:
+        print(f"⚠️ No snapshot rows to send for {market_type}.")
+        return
+    if dfi is None:
+        print("⚠️ dataframe_image is not available. Sending text fallback.")
+        _send_table_text(df, market_type, webhook_url)
+        return
+
+    if "EV" in df.columns:
+        sort_tmp = df["EV"].str.replace("%", "", regex=False)
+        try:
+            sort_vals = sort_tmp.astype(float)
+            df = (
+                df.assign(_ev_sort=sort_vals)
+                .sort_values("_ev_sort", ascending=False)
+                .drop(columns="_ev_sort")
+            )
+        except Exception:
+            df = df.sort_values(by="EV", ascending=False)
+    else:
+        df = df.sort_values(by="ev_percent", ascending=False)
+    styled = _style_dataframe(df)
+
+    buf = io.BytesIO()
+    try:
+        dfi.export(styled, buf, table_conversion="chrome", max_rows=-1)
+    except Exception as e:
+        print(f"❌ dfi.export failed: {e}")
+        try:
+            buf.seek(0)
+            buf.truncate(0)
+            dfi.export(styled, buf, table_conversion="matplotlib", max_rows=-1)
+        except Exception as e2:
+            print(f"⚠️ Fallback export failed: {e2}")
+            buf.close()
+            _send_table_text(df, market_type, webhook_url)
+            return
+    buf.seek(0)
+
+    timestamp = datetime.now().strftime("%Y-%m-%d %H:%M ET")
+    caption = (
+        f"📈 **Live Market Snapshot — {market_type}**\n"
+        f"_Generated: {timestamp}_\n"
+        "🟩 FV worse = market confirmation | 🟥 FV better = market drifted"
+    )
+
+    files = {"file": ("snapshot.png", buf, "image/png")}
+    try:
+        resp = requests.post(
+            webhook_url,
+            data={"payload_json": json.dumps({"content": caption})},
+            files=files,
+            timeout=10,
+        )
+        resp.raise_for_status()
+        print(f"✅ Snapshot sent for {market_type}.")
+    except Exception as e:
+        print(f"❌ Failed to send snapshot for {market_type}: {e}")
+    finally:
+        buf.close()
+
+
+def _send_table_text(df: pd.DataFrame, market_type: str, webhook_url: str) -> None:
+    """Send the DataFrame as a Markdown code block to Discord."""
+    timestamp = datetime.now().strftime("%Y-%m-%d %H:%M ET")
+    caption = f"📈 **Live Market Snapshot — {market_type}** (text fallback)\n_Generated: {timestamp}_"
+
+    try:
+        table = df.to_markdown(index=False)
+    except Exception:
+        table = df.to_string(index=False)
+
+    message = f"{caption}\n```\n{table}\n```"
+    try:
+        requests.post(webhook_url, json={"content": message}, timeout=10)
+    except Exception as e:
+        print(f"❌ Failed to send text snapshot for {market_type}: {e}")
+
+
+def compare_and_flag_new_rows(
+    current_entries: List[dict],
+    snapshot_path: str,
+    prior_snapshot: str | Dict[str, dict] | None = None,
+) -> Tuple[List[dict], Dict[str, dict]]:
+    """Return entries annotated with new-row and movement flags.
+
+    Parameters
+    ----------
+    current_entries : List[dict]
+        List of rows from the current evaluation.
+    snapshot_path : str
+        Path to write the updated snapshot for the next run.
+    prior_snapshot : str | Dict[str, dict] | None, optional
+        Previous snapshot data (or path) to use for movement detection when the
+        tracker lacks a prior entry.  This enables highlighting bets that now
+        qualify after being below the EV filter in the previous run.
+    """
+    try:
+        with open(snapshot_path) as f:
+            last_snapshot = json.load(f)
+    except Exception:
+        last_snapshot = {}
+
+    prior_data: Dict[str, dict] = {}
+    if isinstance(prior_snapshot, str):
+        try:
+            with open(prior_snapshot) as f:
+                prior_data = json.load(f)
+        except Exception:
+            prior_data = {}
+    elif isinstance(prior_snapshot, dict):
+        prior_data = prior_snapshot
+
+    seen = set()
+    flagged = []
+    next_snapshot = {}
+
+    for entry in current_entries:
+        game_id = entry.get("game_id", "")
+        book = entry.get("best_book", "")
+        market = str(entry.get("market", "")).strip()
+        side = str(entry.get("side", "")).strip()
+        key = f"{game_id}:{market}:{side}"
+        prior = (
+            MARKET_EVAL_TRACKER_BEFORE_UPDATE.get(key)
+            or last_snapshot.get(key)
+            or prior_data.get(key)
+        )
+        annotate_display_deltas(entry, prior)
+        blended_fv = entry.get("blended_fv", entry.get("fair_odds"))
+        market_odds = entry.get("market_odds")
+        ev_pct = entry.get("ev_percent")
+
+        if blended_fv is None or ev_pct is None or market_odds is None:
+            print(
+                f"⛔ Skipping {game_id} — missing required fields (FV:{blended_fv}, EV:{ev_pct}, Odds:{market_odds})"
+            )
+            continue
+
+        next_snapshot[key] = {
+            "game_id": game_id,
+            "market": entry.get("market"),
+            "side": entry.get("side"),
+            "best_book": book,
+            "sim_prob": entry.get("sim_prob"),
+            "market_prob": entry.get("market_prob"),
+            "blended_fv": blended_fv,
+            "market_odds": market_odds,
+            "ev_percent": ev_pct,
+            "segment": entry.get("segment"),
+            "stake": entry.get("stake"),
+            "market_class": entry.get("market_class"),
+            "date_simulated": entry.get("date_simulated"),
+            "display": build_display_block(entry),
+        }
+
+        movement = track_and_update_market_movement(
+            {
+                "game_id": game_id,
+                "market": market,
+                "side": side,
+                "blended_fv": blended_fv,
+                "market_odds": market_odds,
+                "ev_percent": ev_pct,
+                "stake": entry.get("stake"),
+                "sim_prob": entry.get("sim_prob"),
+                "market_prob": entry.get("market_prob"),
+                "date_simulated": entry.get("date_simulated"),
+                "best_book": book,
+            },
+            MARKET_EVAL_TRACKER,
+            MARKET_EVAL_TRACKER_BEFORE_UPDATE,
+        )
+        if should_log_movement():
+            print(
+                f"🧠 Movement for {key}: EV {movement['ev_movement']} | FV {movement['fv_movement']}"
+            )
+
+        j = json.dumps(entry, sort_keys=True)
+        if j in seen:
+            continue
+        seen.add(j)
+        flagged.append(entry)
+
+    # Persist tracker updates
+    save_tracker(MARKET_EVAL_TRACKER)
+    return flagged, next_snapshot
+
+
+def format_table_with_highlights(entries: List[dict]) -> str:
+    """Render rows with emoji to highlight changes."""
+    lines = []
+    for e in entries:
+        new_sym = "🟢" if e.get("is_new") else " "
+        odds_sym = {"better": "🟢", "worse": "🔴", "same": ""}.get(
+            e.get("odds_movement"), ""
+        )
+        ev_sym = {"better": "🟢", "worse": "🔴", "same": ""}.get(
+            e.get("ev_movement"), ""
+        )
+        fair = e.get("blended_fv", e.get("fair_odds"))
+        if isinstance(fair, (int, float)):
+            fair_str = f"{fair:+}"
+        else:
+            fair_str = str(fair)
+        ev = e.get("ev_percent", 0.0)
+        ev_str = f"{ev:+.1f}%"
+        line = f"{new_sym} {e.get('market', ''):<7} | {e.get('side', ''):<12} | {odds_sym} {fair_str:>6} | {ev_sym} {ev_str}"
+        lines.append(line)
+    return "\n".join(lines)
+
+
+def load_simulations(sim_dir: str) -> dict:
+    sims = {}
+    if not os.path.isdir(sim_dir):
+        print(f"⚠️ Sim directory not found: {sim_dir}")
+        return sims
+    for f in os.listdir(sim_dir):
+        if f.endswith(".json"):
+            path = os.path.join(sim_dir, f)
+            try:
+                with open(path) as fh:
+                    sims[f.replace(".json", "")] = json.load(fh)
+            except Exception as e:
+                print(f"⚠️ Failed to load {path}: {e}")
+    return sims
+
+
+def build_snapshot_rows(
+    sim_data: dict, odds_data: dict, min_ev: float, debug_log=None
+) -> list:
+    if debug_log is None:
+        debug_log = []
+    rows = []
+    for game_id, sim in sim_data.items():
+        markets = sim.get("markets", [])
+        odds = odds_data.get(game_id)
+        if not odds:
+            print(f"⚠️ No odds for {game_id}")
+            continue
+        start_str = odds.get("start_time")
+        hours_to_game = 8.0
+        if start_str:
+            try:
+                dt = datetime.fromisoformat(start_str)
+                hours_to_game = (dt - datetime.now(dt.tzinfo)).total_seconds() / 3600
+            except Exception:
+                pass
+        if hours_to_game < 0:
+            print(
+                f"⏱️ Skipping {game_id} — game has already started ({hours_to_game:.2f}h ago)"
+            )
+            debug_log.append(
+                {
+                    "game_id": game_id,
+                    "reason": "game_live",
+                    "hours_to_game": round(hours_to_game, 2),
+                }
+            )
+            continue
+        for entry in markets:
+            market = entry.get("market")
+            side = entry.get("side")
+            sim_prob = entry.get("sim_prob")
+            if market is None or side is None or sim_prob is None:
+                continue
+
+            lookup_side = (
+                normalize_to_abbreviation(side.strip()) if market == "h2h" else side
+            )
+            market_entry, _, matched_key, segment, price_source = (
+                get_market_entry_with_alternate_fallback(odds, market, lookup_side)
+            )
+            if not isinstance(market_entry, dict):
+                alt = convert_full_team_spread_to_odds_key(lookup_side)
+                market_entry, _, matched_key, segment, price_source = (
+                    get_market_entry_with_alternate_fallback(odds, market, alt)
+                )
+            if not isinstance(market_entry, dict):
+                print(
+                    f"   ⛔ Skipping {game_id} | {market} | {side} — no valid market entry"
+                )
+                continue
+
+            price = market_entry.get("price")
+            if price is None:
+                print(
+                    f"   ⛔ Skipping {game_id} | {matched_key} | {side} — missing price"
+                )
+                continue
+
+            sportsbook_odds = market_entry.get("per_book", {})
+            best_book = extract_best_book(sportsbook_odds)
+            if best_book:
+                sportsbook_odds[best_book] = price
+                market_entry["per_book"] = sportsbook_odds
+            result, _ = calculate_consensus_prob(
+                game_id=game_id,
+                market_odds={game_id: odds},
+                market_key=matched_key,
+                label=lookup_side,
+            )
+            consensus_prob = result.get("consensus_prob")
+            p_blended, _, _, p_market = blend_prob(
+                sim_prob, price, market, hours_to_game, consensus_prob
+            )
+            ev_pct = calculate_ev_from_prob(p_blended, price)
+            stake = kelly_fraction(p_blended, price, fraction=0.25)
+            market_clean = matched_key.replace("alternate_", "")
+            market_class = "alternate" if price_source == "alternate" else "main"
+
+            print(
+                f"✓ {game_id} | {market_clean} | {side} → EV {ev_pct:.2f}% | Stake {stake:.2f}u | Source {market_entry.get('pricing_method', 'book')}"
+            )
+
+            row = {
+                "game_id": game_id,
+                "market": market_clean,
+                "side": side,
+                "sim_prob": round(sim_prob, 4),
+                "market_prob": round(p_market, 4),
+                "blended_prob": round(p_blended, 4),
+                "blended_fv": to_american_odds(p_blended),
+                "market_odds": price,
+                "ev_percent": round(ev_pct, 2),
+                "stake": stake,
+                "full_stake": stake,
+                "segment": segment,
+                "market_class": market_class,
+                "best_book": best_book,
+                "_raw_sportsbook": sportsbook_odds,
+                "date_simulated": datetime.now().isoformat(),
+            }
+            tracker_key = f"{game_id}:{market_clean.strip()}:{side.strip()}"
+            prior_row = MARKET_EVAL_TRACKER_BEFORE_UPDATE.get(tracker_key)
+            annotate_display_deltas(row, prior_row)
+            movement = track_and_update_market_movement(
+                row,
+                MARKET_EVAL_TRACKER,
+                MARKET_EVAL_TRACKER_BEFORE_UPDATE,
+            )
+            if should_log_movement():
+                print(
+                    f"🧠 Movement for {tracker_key}: EV {movement['ev_movement']} | FV {movement['fv_movement']}"
+                )
+            rows.append(row)
+    # Persist tracker after processing simulations
+    save_tracker(MARKET_EVAL_TRACKER)
+    return rows
+
+
+def format_for_display(rows: list, include_movement: bool = False) -> pd.DataFrame:
+    df = pd.DataFrame(rows)
+    if df.empty:
+        return df
+
+    df["Date"] = df["game_id"].apply(lambda x: "-".join(x.split("-")[:3]))
+    df["Matchup"] = df["game_id"].apply(lambda x: x.split("-")[-1].replace("@", " @ "))
+    if "market_class" not in df.columns:
+        df["market_class"] = "main"
+    df["Market Class"] = (
+        df["market_class"].map({"alternate": "Alt", "main": "Main"}).fillna("❓")
+    )
+    df["Market"] = df["market"]
+    df["Bet"] = df["side"]
+    if "best_book" in df.columns:
+        df["Book"] = df["best_book"]
+    else:
+        df["Book"] = ""
+    if "odds_display" in df.columns:
+        df["Odds"] = df["odds_display"]
+    else:
+        df["Odds"] = df["market_odds"].apply(
+            lambda x: f"{x:+}" if isinstance(x, (int, float)) else x
+        )
+
+    if "sim_prob_display" in df.columns:
+        df["Sim %"] = df["sim_prob_display"]
+    else:
+        df["Sim %"] = (df["sim_prob"] * 100).map("{:.1f}%".format)
+
+    if "mkt_prob_display" in df.columns:
+        df["Mkt %"] = df["mkt_prob_display"]
+    else:
+        df["Mkt %"] = (df["market_prob"] * 100).map("{:.1f}%".format)
+
+    if "fv_display" in df.columns:
+        df["FV"] = df["fv_display"]
+    else:
+        df["FV"] = df["blended_fv"].apply(
+            lambda x: f"{round(x)}" if isinstance(x, (int, float)) else "N/A"
+        )
+
+    if "ev_display" in df.columns:
+        df["EV"] = df["ev_display"]
+    else:
+        df["EV"] = df["ev_percent"].map("{:+.1f}%".format)
+
+    if "stake_display" in df.columns:
+        df["Stake"] = df["stake_display"]
+    else:
+        df["Stake"] = df["stake"].map("{:.2f}u".format)
+
+    required_cols = [
+        "Date",
+        "Matchup",
+        "Market Class",
+        "Market",
+        "Bet",
+        "Book",
+        "Odds",
+        "Sim %",
+        "Mkt %",
+        "FV",
+        "EV",
+        "Stake",
+    ]
+    for col in required_cols:
+        if col not in df.columns:
+            df[col] = "N/A"
+
+    if include_movement:
+        movement_cols = [
+            "ev_movement",
+            "mkt_movement",
+            "fv_movement",
+            "stake_movement",
+            "sim_movement",
+            "odds_movement",
+            "is_new",
+        ]
+
+        for col in movement_cols:
+            if col not in df.columns:
+                df[col] = [row.get(col, "same") for row in rows]
+
+        return df[required_cols + movement_cols + ["market_class"]]
+
+    return df[required_cols + ["market_class"]]
+
+
+def build_display_block(row: dict) -> Dict[str, str]:
+    """Return formatted display fields for a snapshot row."""
+    game_id = str(row.get("game_id", ""))
+    date = "-".join(game_id.split("-")[:3]) if game_id else ""
+    matchup = game_id.split("-")[-1].replace("@", " @ ") if game_id else ""
+
+    market_class_key = row.get("market_class", "main")
+    market_class = {
+        "alternate": "Alt",
+        "main": "Main",
+    }.get(market_class_key, "❓")
+
+    if "odds_display" in row:
+        odds_str = row.get("odds_display", "N/A")
+    else:
+        odds = row.get("market_odds")
+        if isinstance(odds, (int, float)):
+            odds_str = f"{odds:+}"
+        else:
+            odds_str = str(odds) if odds is not None else "N/A"
+
+    if "sim_prob_display" in row:
+        sim_str = row.get("sim_prob_display", "N/A")
+    else:
+        sim_prob = row.get("sim_prob")
+        sim_str = f"{sim_prob * 100:.1f}%" if sim_prob is not None else "N/A"
+
+    if "mkt_prob_display" in row:
+        mkt_str = row.get("mkt_prob_display", "N/A")
+    else:
+        mkt_prob = row.get("market_prob")
+        mkt_str = f"{mkt_prob * 100:.1f}%" if mkt_prob is not None else "N/A"
+
+    if "fv_display" in row:
+        fv_str = row.get("fv_display", "N/A")
+    else:
+        fv = row.get("blended_fv", row.get("fair_odds"))
+        fv_str = f"{round(fv)}" if isinstance(fv, (int, float)) else "N/A"
+
+    if "ev_display" in row:
+        ev_str = row.get("ev_display", "N/A")
+    else:
+        ev = row.get("ev_percent")
+        ev_str = f"{ev:+.1f}%" if ev is not None else "N/A"
+
+    if "stake_display" in row:
+        stake_str = row.get("stake_display", "N/A")
+    else:
+        stake = row.get("stake")
+        stake_str = f"{stake:.2f}u" if stake is not None else "N/A"
+
+    return {
+        "Date": date,
+        "Matchup": matchup,
+        "Market Class": market_class,
+        "Market": row.get("market", ""),
+        "Bet": row.get("side", ""),
+        "Book": row.get("best_book", ""),
+        "Odds": odds_str,
+        "Sim %": sim_str,
+        "Mkt %": mkt_str,
+        "FV": fv_str,
+        "EV": ev_str,
+        "Stake": stake_str,
+    }
+
+
+def export_market_snapshots(df: pd.DataFrame, snapshot_paths: Dict[str, str]) -> None:
+    """Write full market tables to JSON files."""
+    if not snapshot_paths:
+        return
+    os.makedirs(os.path.dirname(list(snapshot_paths.values())[0]), exist_ok=True)
+    for market, path in snapshot_paths.items():
+        subset = df[df["Market"].str.lower().str.startswith(market.lower(), na=False)]
+        try:
+            subset.to_json(path, orient="records", indent=2)
+        except Exception as e:
+            print(f"❌ Failed to export {market} snapshot to {path}: {e}")
+
+
+def expand_snapshot_rows_with_kelly(
+    rows: List[dict], allowed_books: List[str] | None = None
+) -> List[dict]:
+    """Expand rows into one row per sportsbook with updated EV and stake.
+
+    If ``allowed_books`` is provided, only sportsbooks in that list will be
+    expanded.  Each expanded row has its display fields refreshed to reflect the
+    specific book price.
+    """
+
+    expanded: List[dict] = []
+
+    for row in rows:
+        per_book = row.get("_raw_sportsbook")
+        if not isinstance(per_book, dict) or not per_book:
+            expanded.append(row)
+            continue
+
+        for book, odds in per_book.items():
+            if allowed_books and book not in allowed_books:
+                continue
+
+            p = row.get("blended_prob", row.get("sim_prob", 0))
+
+            try:
+                ev = calculate_ev_from_prob(p, odds)
+                stake = kelly_fraction(p, odds, fraction=0.25)
+            except Exception:
+                continue
+
+            expanded_row = row.copy()
+            expanded_row.update(
+                {
+                    "best_book": book,
+                    "market_odds": odds,
+                    "ev_percent": round(ev, 2),
+                    "stake": stake,
+                    "full_stake": stake,
+                }
+            )
+            annotate_display_deltas(expanded_row, prior=None)
+            expanded.append(expanded_row)
+
+    deduped: List[dict] = []
+    seen = set()
+    for r in expanded:
+        key = (r.get("game_id"), r.get("market"), r.get("side"), r.get("best_book"))
+        if key not in seen:
+            deduped.append(r)
+            seen.add(key)
+
+    return deduped