--- conflicted
+++ resolved
@@ -395,7 +395,6 @@
     # Raw distributions
     raw_totals = [h + a for h, a in zip(raw_home_scores, raw_away_scores)]
     raw_diffs = [h - a for h, a in zip(raw_home_scores, raw_away_scores)]
-<<<<<<< HEAD
     raw_distributions = {
         "totals": {"values": raw_totals, "mean": float(np.mean(raw_totals)), "std": float(np.std(raw_totals))},
         "run_diffs": {"values": raw_diffs, "std": float(np.std(raw_diffs))},
@@ -403,30 +402,10 @@
 
     seg_name_map = {
         "f1": "1st_1_innings",
-=======
-
-    # Base raw distribution storage
-    raw_distributions = {
-        "totals": {
-            "values": raw_totals,
-            "mean": float(np.mean(raw_totals)),
-            "std": float(np.std(raw_totals)),
-        },
-        "run_diffs": {
-            "values": raw_diffs,
-            "std": float(np.std(raw_diffs)),
-        },
-    }
-
-    # Segment label mapping for downstream storage
-    seg_name_map = {
-        "f1": "1st_inning",
->>>>>>> d984b808
         "f3": "1st_3_innings",
         "f5": "1st_5_innings",
         "f7": "1st_7_innings",
     }
-<<<<<<< HEAD
     for seg_id, data in segment_raw.items():
         seg_key = seg_name_map[seg_id]
         raw_distributions[f"totals_{seg_key}"] = {
@@ -438,8 +417,6 @@
             "values": data["diff"],
             "std": float(np.std(data["diff"])),
         }
-=======
->>>>>>> d984b808
 
     scaled_totals = scale_distribution(
         raw_totals,
@@ -448,7 +425,6 @@
     )
     scaled_diffs = scale_distribution(
         raw_diffs,
-<<<<<<< HEAD
         target_sd=benchmark_totals["full_game"]["std_total"],
     )
     scaled_distributions = {
@@ -470,26 +446,6 @@
     print(
         f"Raw SD: {np.std(raw_diffs):.2f} → Scaled SD: {np.std(scaled_diffs):.2f}"
     )
-=======
-        target_sd=pricing_engine.run_diff_scaling_factor,
-    )
-
-    scaled_distributions = {
-        "totals": {
-            "values": scaled_totals,
-            "mean": float(np.mean(scaled_totals)),
-            "std": float(np.std(scaled_totals)),
-        },
-        "run_diffs": {
-            "values": scaled_diffs,
-            "std": float(np.std(scaled_diffs)),
-        },
-    }
-    print(
-        f"\n📊 Segment: totals\nRaw Mean: {np.mean(raw_totals):.2f} → Scaled Mean: {np.mean(scaled_totals):.2f}\n"
-        f"Raw SD: {np.std(raw_totals):.2f} → Scaled SD: {np.std(scaled_totals):.2f}"
-    )
->>>>>>> d984b808
 
     home_scores = [(t + d) / 2 for t, d in zip(scaled_totals, scaled_diffs)]
     away_scores = [(t - d) / 2 for t, d in zip(scaled_totals, scaled_diffs)]
@@ -680,7 +636,7 @@
             target_sd=seg_cal.get("diff_sd")
         )
 
-<<<<<<< HEAD
+
         seg_key_name = seg_name_map[seg_id]
 
         scaled_distributions[f"totals_{seg_key_name}"] = {
@@ -689,26 +645,10 @@
             "std": float(np.std(seg_totals_scaled)),
         }
         scaled_distributions[f"run_diffs_{seg_key_name}"] = {
-=======
-        # Store raw and scaled distributions for this segment
-        seg_name = seg_name_map.get(seg_id)
-        raw_distributions[f"run_diffs_{seg_name}"] = {
-            "values": segment_raw[seg_id]["diff"],
-            "std": float(np.std(segment_raw[seg_id]["diff"])),
-        }
-        scaled_distributions[f"run_diffs_{seg_name}"] = {
->>>>>>> d984b808
             "values": seg_diffs_scaled,
             "std": float(np.std(seg_diffs_scaled)),
         }
 
-<<<<<<< HEAD
-=======
-        print(
-            f"\n📊 Segment: run_diffs_{seg_name}\n"
-            f"Raw SD: {np.std(segment_raw[seg_id]['diff']):.2f} → Scaled SD: {np.std(seg_diffs_scaled):.2f}"
-        )
->>>>>>> d984b808
         pmf_total_seg = summarize_pmf(np.round(seg_totals_scaled).astype(int))
         pmf_diff_seg = summarize_pmf(np.round(seg_diffs_scaled).astype(int))
         pmfs["totals"][seg_key_name] = {
@@ -848,10 +788,7 @@
         "run_distribution": run_pmf_rounded,
         "run_distribution_raw": run_pmf_raw,
         "run_diff_distribution": run_diff_pmf,
-<<<<<<< HEAD
         "pmfs": pmfs,
-=======
->>>>>>> d984b808
         "raw_distributions": raw_distributions,
         "scaled_distributions": scaled_distributions,
         "markets": markets_debug,
