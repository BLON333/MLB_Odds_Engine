# === Path Setup ===
import os, sys

sys.path.append(os.path.abspath(os.path.join(os.path.dirname(__file__), "..")))

import sys
if sys.version_info >= (3, 7):
    import os
    os.environ["PYTHONIOENCODING"] = "utf-8"

# === Core Imports ===
import json, csv, math, argparse
from datetime import datetime
from collections import defaultdict

# === External Notification / Environment ===
import requests
from dotenv import load_dotenv

from core.market_eval_tracker import load_tracker, save_tracker

load_dotenv()
from core.logger import get_logger
logger = get_logger(__name__)
DISCORD_WEBHOOK_URL = os.getenv("DISCORD_WEBHOOK_URL")
DISCORD_TOTALS_WEBHOOK_URL = os.getenv("DISCORD_TOTALS_WEBHOOK_URL")
DISCORD_H2H_WEBHOOK_URL = os.getenv("DISCORD_H2H_WEBHOOK_URL")
DISCORD_SPREADS_WEBHOOK_URL = os.getenv("DISCORD_SPREADS_WEBHOOK_URL")
OFFICIAL_PLAYS_WEBHOOK_URL = os.getenv("OFFICIAL_PLAYS_WEBHOOK_URL")

# === Market Confirmation Tracker ===
SCRIPT_DIR = os.path.dirname(os.path.abspath(__file__))
MARKET_CONF_TRACKER_PATH = os.path.join(
    SCRIPT_DIR, "..", "logs", "market_conf_tracker.json"
)


def load_market_conf_tracker(path: str = MARKET_CONF_TRACKER_PATH):
    """Load last seen consensus probabilities for bets."""
    try:
        with open(path, "r") as f:
            data = json.load(f)
            if isinstance(data, dict):
                return data
    except Exception:
        if os.path.exists(path):
            print(
                f"⚠️ Could not load market confirmation tracker at {path}, starting fresh."
            )


def save_market_conf_tracker(tracker: dict, path: str = MARKET_CONF_TRACKER_PATH):
    """Atomically save tracker data to disk."""
    tmp = f"{path}.tmp"
    try:
        with open(tmp, "w") as f:
            json.dump(tracker, f, indent=2)
        os.replace(tmp, path)
    except Exception as e:
        print(f"⚠️ Failed to save market confirmation tracker: {e}")


# MARKET_CONF_TRACKER = load_market_conf_tracker()
MARKET_EVAL_TRACKER = load_tracker()

# === Local Modules ===
from core.market_pricer import (
    implied_prob,
    decimal_odds,
    to_american_odds,
    kelly_fraction,
    blend_prob,
    calculate_ev_from_prob,
    extract_best_book,
)
from core.odds_fetcher import fetch_market_odds_from_api, save_market_odds_to_file
from utils import (
    TEAM_ABBR,
    TEAM_NAME_TO_ABBR,
    TEAM_ABBR_TO_NAME,
    get_market_entry_with_alternate_fallback,
    normalize_segment_name,
    clean_book_prices,
    get_contributing_books,
    get_segment_from_market,
    normalize_lookup_side,  # ✅ This is likely what you actually want
    get_normalized_lookup_side,
    normalize_to_abbreviation,
    convert_full_team_spread_to_odds_key,
    assert_segment_match,
    classify_market_segment,
    find_sim_entry,
    normalize_label,
    get_segment_label,
)


# === Staking Logic Refactor ===
from core.should_log_bet import should_log_bet
from core.market_eval_tracker import load_tracker, save_tracker
from core.market_movement_tracker import track_and_update_market_movement
import pandas as pd
import matplotlib.pyplot as plt
import matplotlib.patches as patches


# === Bookmaker Key to Discord Role Mapping (using real Discord Role IDs) ===
BOOKMAKER_TO_ROLE = {
    "fanduel": "<@&1366767456470831164>",
    "draftkings": "<@&1366767510246133821>",
    "betmgm": "<@&1366767548502245457>",
    "betonlineag": "<@&1366767585906917437>",
    "bovada": "<@&1366767654966394901>",
    "betrivers": "<@&1366767707403452517>",
    "betus": "<@&1366767782049616004>",
    "williamhill_us": "<@&1366767816086392965>",  # Caesars
    "fanatics": "<@&1366767852123586661>",
    "lowvig": "<@&1366767880762294313>",
    "mybookieag": "<@&1366767916883640361>",
    "ballybet": "<@&1366767951671328888>",
    "betanysports": "<@&1366767991861018644>",
    "betparx": "<@&1366768027483504690>",
    "espnbet": "<@&1366768064200179712>",
    "fliff": "<@&1366768103811452950>",
    "hardrockbet": "<@&1366775051747065877>",
    "windcreek": "<@&1366768133804789760>",
    "pinnacle": "<@&1366768197247963170>",
}

# === Segment Label to Discord Role Mapping (placeholder IDs) ===
SEGMENT_ROLE = {
    "mainline": "<@&SEG_MAINLINE>",
    "alt_line": "<@&SEG_ALTLINE>",
    "team_total": "<@&SEG_TEAMTOTAL>",
    "derivative": "<@&SEG_DERIVATIVE>",
    "pk_equiv": "<@&SEG_PKEQUIV>",
}


# === Lookup Helpers ===
def normalize_lookup_side(side):
    """
    Normalize side label for matching odds:
    - Expand abbreviations like PIT to full team name.
    - Handle Over/Under without changes.
    """
    if side.startswith(("Over", "Under")):
        return side.strip()

    for abbr, full_name in TEAM_ABBR_TO_NAME.items():
        if side.startswith(abbr):
            suffix = side[len(abbr) :].strip()
            return f"{full_name} {suffix}".strip()

    return side.strip()


def get_theme_key(market: str, theme: str) -> str:
    if "spreads" in market or "h2h" in market or "runline" in market:
        return f"{theme}_spread"
    elif "totals" in market:
        return f"{theme}_total"
    else:
        return f"{theme}_other"


def remap_side_key(side):
    """
    Standardize side labels:
    - Always expand abbreviations to full team names
    - Preserve Over/Under bets
    """

    # If already a full team name (e.g., 'Pittsburgh Pirates'), keep it
    if side in TEAM_NAME_TO_ABBR:
        return side

    # Check for abbreviation + number (like 'PIT+0.5' or 'MIA-1.5')
    for abbr, full_name in TEAM_ABBR_TO_NAME.items():
        if side.startswith(abbr):
            rest = side[len(abbr) :].strip()
            return f"{full_name} {rest}".strip()

    # If it's an Over/Under line like 'Over 4.5', 'Under 7.0', leave unchanged
    if side.startswith("Over") or side.startswith("Under"):
        return side

    # Fallback — if unknown, return side as-is
    return side

    import pandas as pd
    import matplotlib.pyplot as plt
    import matplotlib.patches as patches
    import os


def generate_clean_summary_image(
    bets,
    output_path="logs/mlb_summary_table_model.png",
    max_rows=25,
    min_ev=5.0,
    max_ev=20.0,
    min_stake=1.0,
    stake_mode="model",
):
    import pandas as pd
    import dataframe_image as dfi
    import os

    # 🔍 Apply logic matching send_discord_notification()
    filtered = []
    for b in bets:
        ev = b.get("ev_percent", 0)
        stake = b.get("stake", 0)
        market = b.get("market", "").strip().lower()

        # 🚫 EV or stake too low
        if ev < min_ev or ev > max_ev or stake < min_stake:
            continue

        # 🚫 Skip totals_1st_5_innings and totals_1st_7_innings
        if market in {"totals_1st_5_innings", "totals_1st_7_innings"}:
            continue

        # 🚫 Skip H2H outside EV bounds
        if market.startswith("h2h") and (ev < 5.0 or ev > 20.0):
            continue

        filtered.append(b)

    print(f"🖼️ Image Summary Candidates ({len(filtered)}):")
    for b in filtered:
        print(
            f"   • {b['game_id']} | {b['market']} | {b['side']} | EV: {b['ev_percent']}% | Stake: {b['stake']}"
        )

    if not filtered:
        print("⚠️ No bets to display in styled image.")
        return

    df = (
        pd.DataFrame(filtered)
        .sort_values(by="ev_percent", ascending=False)
        .head(max_rows)
    )

    df["Sim %"] = df["sim_prob"].apply(lambda x: f"{x * 100:.1f}%")
    df["Mkt %"] = df["market_prob"].apply(lambda x: f"{x * 100:.1f}%")
    df["EV"] = df["ev_percent"].apply(lambda x: f"{x:+.1f}%")
    df["Stake"] = df["stake"].apply(lambda x: f"{x:.2f}u")
    df["Odds"] = df["market_odds"].apply(
        lambda x: f"{x:+}" if isinstance(x, (int, float)) else "N/A"
    )
    df["FV"] = df["blended_fv"].apply(
        lambda x: f"{round(x)}" if isinstance(x, (int, float)) else "N/A"
    )

    if "segment" in df.columns:
        df["Segment"] = (
            df["segment"]
            .map({"derivative": "📐 Derivative", "full_game": "🏟️ Full Game"})
            .fillna("⚠️ Unknown")
        )
    else:
        df["Segment"] = "⚠️ Unknown"

    df["Date"] = df["game_id"].apply(lambda x: "-".join(x.split("-")[:3]))
    df["Matchup"] = df["game_id"].apply(lambda x: x.split("-")[-1].replace("@", " @ "))

    if "market_class" in df.columns:
        df["Market"] = df.apply(
            lambda r: (
                f"📐 {r['market']}"
                if r.get("market_class") == "alternate"
                else r["market"]
            ),
            axis=1,
        )
    else:
        df["Market"] = df["market"]

    display_df = df[
        [
            "Date",
            "Matchup",
            "Segment",
            "Market",
            "side",
            "best_book",
            "Odds",
            "Sim %",
            "Mkt %",
            "FV",
            "EV",
            "Stake",
        ]
    ].rename(columns={"side": "Bet", "best_book": "Book"})

    styled = display_df.style.set_properties(
        **{"text-align": "left", "font-family": "monospace", "font-size": "11pt"}
    ).set_table_styles(
        [
            {
                "selector": "th",
                "props": [
                    ("font-weight", "bold"),
                    ("background-color", "#e0f7fa"),
                    ("color", "black"),
                    ("text-align", "center"),
                ],
            }
        ]
    )

    try:
        styled = styled.hide_index()
    except AttributeError:
        pass

    os.makedirs(os.path.dirname(output_path), exist_ok=True)
    dfi.export(styled, output_path, table_conversion="chrome", max_rows=-1)
    print(f"✅ Saved styled summary image to {output_path}")


def generate_clean_summary_table(
    bets,
    output_dir="logs",
    max_rows=20,
    min_ev=5.0,
    max_ev=20.0,
    min_stake=1.0,
    stake_mode="model",
):
    import pandas as pd
    from datetime import datetime
    import os

    # ✅ Apply same filters as send_discord_notification
    filtered = []
    for b in bets:
        ev = b.get("ev_percent", 0)
        stake = b.get("stake", 0)
        market = b.get("market", "").strip().lower()

        if ev < min_ev or ev > max_ev or stake < min_stake:
            continue

        if market in {"totals_1st_5_innings", "totals_1st_7_innings"}:
            continue

        if market.startswith("h2h") and (ev < 5.0 or ev > 20.0):
            continue

        filtered.append(b)

    if not filtered:
        print("⚠️ No bets to include in HTML table.")
        return

    df = (
        pd.DataFrame(filtered)
        .sort_values(by="ev_percent", ascending=False)
        .head(max_rows)
    )

    df["Sim %"] = (df["sim_prob"] * 100).map("{:.1f}%".format)
    df["Mkt %"] = (df["market_prob"] * 100).map("{:.1f}%".format)
    df["EV"] = df["ev_percent"].map("{:+.1f}%".format)
    df["Stake"] = df["stake"].map("{:.2f}u".format)
    df["Odds"] = df["market_odds"].apply(
        lambda x: f"{x:+}" if isinstance(x, (int, float)) else "N/A"
    )
    df["FV"] = df["blended_fv"].apply(
        lambda x: f"{round(x)}" if isinstance(x, (int, float)) else "N/A"
    )

    if "segment" in df.columns:
        df["Segment"] = (
            df["segment"]
            .map({"derivative": "📐 Derivative", "full_game": "🏟️ Full Game"})
            .fillna("⚠️ Unknown")
        )
    else:
        df["Segment"] = "⚠️ Unknown"

    # 🗓️ Add readable fields
    df["Date"] = df["game_id"].apply(lambda x: "-".join(x.split("-")[:3]))
    df["Matchup"] = df["game_id"].apply(lambda x: x.split("-")[-1].replace("@", " @ "))

    if "market_class" in df.columns:
        df["Market"] = df.apply(
            lambda r: (
                f"📐 {r['market']}"
                if r.get("market_class") == "alternate"
                else r["market"]
            ),
            axis=1,
        )
    else:
        df["Market"] = df["market"]

    display_df = df[
        [
            "Date",
            "Matchup",
            "Segment",
            "Market",
            "side",
            "best_book",
            "Odds",
            "Sim %",
            "Mkt %",
            "FV",
            "EV",
            "Stake",
        ]
    ].rename(columns={"side": "Bet", "best_book": "Book"})

    # 🖼️ Output file path
    date_tag = datetime.now().strftime("%Y-%m-%d")
    filename = f"{output_dir}/mlb_summary_table_{date_tag}.html"
    os.makedirs(output_dir, exist_ok=True)

    # 🧾 Style the HTML
    html = display_df.to_html(
        index=False,
        escape=False,
        classes=["table", "table-bordered", "table-sm", "table-striped"],
        border=0,
    )

    html = f"""
    <html>
    <head>
        <style>
            body {{ font-family: monospace; padding: 20px; }}
            table {{ border-collapse: collapse; width: 100%; font-size: 13px; }}
            th, td {{ text-align: left; padding: 6px; }}
            tr:nth-child(even) {{ background-color: #f2f2f2; }}
            th {{
                background-color: #333;
                color: white;
                text-align: center;
                font-weight: bold;
            }}
        </style>
    </head>
    <body>
        <h2>MLB Model Snapshot – {date_tag}</h2>
        {html}
    </body>
    </html>
    """

    with open(filename, "w", encoding="utf-8") as f:
        f.write(html)

    print(f"✅ Saved HTML summary table to {filename}")


def upload_summary_image_to_discord(image_path, webhook_url):
    import requests
    import os

    if not webhook_url:
        print("❌ No Discord webhook URL provided.")
        return

    if not os.path.exists(image_path):
        print(f"❌ Image file not found: {image_path}")
        return

    with open(image_path, "rb") as img:
        files = {"file": (os.path.basename(image_path), img)}
        try:
            response = requests.post(webhook_url, files=files)
            response.raise_for_status()
            print("✅ Summary image uploaded to Discord.")
        except Exception as e:
            print(f"❌ Failed to upload summary image to Discord: {e}")


def expand_snapshot_rows_with_kelly(
    final_snapshot, min_ev=1.0, min_stake=0.5, kelly_fraction=0.25
):
    """
    Expand snapshot rows into 1 row per sportsbook, recalculating EV% and stake using Quarter-Kelly.
    """
    from core.market_pricer import calculate_ev_from_prob

    expanded_rows = []

    for bet in final_snapshot:
        base_fields = {
            "game_id": bet.get("game_id", "unknown"),
            "league": bet.get("league", "MLB"),
            "Date": bet.get("Date", ""),
            "Matchup": bet.get("Matchup", bet.get("game_id", "")[-7:]),
            "side": bet.get("side", ""),
            "market": bet.get("market", ""),
            "sim_prob": bet.get("sim_prob", 0),
            "market_prob": bet.get("market_prob", 0),
            "blended_prob": bet.get("blended_prob", bet.get("sim_prob", 0)),
            "blended_fv": bet.get("blended_fv", ""),
            "segment": bet.get("segment"),
            "segment_label": bet.get("segment_label"),
        }

        # 🧠 Copy any prior movement metadata (EV, FV, Odds movement, etc.)
        for field in [
            "ev_movement",
            "fv_movement",
            "odds_movement",
            "stake_movement",
            "sim_movement",
            "mkt_movement",
            "is_new",
        ]:
            if field in bet:
                base_fields[field] = bet[field]

        # ✅ If no per-book expansion is available, just keep the original
        if not isinstance(bet.get("_raw_sportsbook", None), dict):
            print(
                f"⚠️ No expansion data available — keeping existing row: {bet['side']} @ {bet['market']}"
            )
            expanded_rows.append(bet)
            continue

        raw_books = bet.get("_raw_sportsbook", {}) or bet.get("sportsbook", {})
        if isinstance(raw_books, str):
            continue  # skip malformed entries

        for book, odds in raw_books.items():
            try:
                p = base_fields.get("blended_prob", base_fields.get("sim_prob", 0))
                stake = round(float(bet.get("full_stake", 0)), 4)
                ev = calculate_ev_from_prob(p, odds)

                if base_fields["side"] == "St. Louis Cardinals":
                    print(f"🔍 {book}: EV={ev:.2f}%, Odds={odds}, Stake={stake:.2f}u")

                if ev >= min_ev and stake >= min_stake:
                    expanded_row = {
                        **base_fields,
                        "best_book": book,
                        "market_odds": odds,
                        "market_class": bet.get("market_class", "main"),
                        "segment": bet.get("segment"),
                        "segment_label": bet.get("segment_label"),
                        "ev_percent": round(ev, 2),
                        "stake": stake,
                        "full_stake": stake,
                    }
                    for field in [
                        "ev_movement",
                        "fv_movement",
                        "odds_movement",
                        "stake_movement",
                        "sim_movement",
                        "mkt_movement",
                        "is_new",
                    ]:
                        if field in base_fields:
                            expanded_row[field] = base_fields[field]
                    expanded_rows.append(expanded_row)
                else:
                    if ev < min_ev:
                        print("   ⛔ Skipped: EV too low")
                    if stake < min_stake:
                        print("   ⛔ Skipped: Stake too low")

            except Exception as e:
                print(f"⚠️ Error processing {book}: {e}")
                continue

    # ✅ Deduplicate by (game_id, market, side, best_book)
    seen = set()
    deduped = []
    for row in expanded_rows:
        key = (row["game_id"], row["market"], row["side"], row["best_book"])
        if key not in seen:
            deduped.append(row)
            seen.add(key)

    return deduped


def logistic_decay(t_hours, t_switch=8, slope=1.5):
    return 1 / (1 + math.exp((t_switch - t_hours) / slope))


def base_model_weight_for_market(market):
    if "1st" in market:
        return 0.9  # prioritize derivatives (1st innings) first
    elif (
        market.startswith("h2h")
        or (market.startswith("spreads") and "_" not in market)
        or (market.startswith("totals") and "_" not in market)
    ):
        return 0.6  # mainlines (h2h, spreads, totals without "_")
    else:
        return 0.75  # fallback for anything else


def should_include_in_summary(row):
    """
    Return True if the row qualifies to appear in summary notifications.
    Currently defined as EV ≥ 5.0%.
    """
    return row.get("ev_percent", 0) >= 5.0


def blend_prob(p_model, market_odds, market_type, hours_to_game, p_market=None):
    # Use provided consensus_prob if available, otherwise derive from odds
    if p_market is None:
        p_market = implied_prob(market_odds)

    base_weight = base_model_weight_for_market(market_type)
    w_time = logistic_decay(hours_to_game, t_switch=8, slope=1.5)
    w_model = min(base_weight * w_time, 1.0)
    w_market = 1 - w_model

    p_blended = w_model * p_model + w_market * p_market
    return p_blended, w_model, p_model, p_market


def get_theme(row):
    """
    Group bets into themes for exposure control:
    - Match full team names (handles New York teams correctly)
    - Over/Under bets separately
    """
    side = remap_side_key(row["side"])  # Normalize side first
    market = row["market"]

    if "Over" in side:
        return "Over"
    if "Under" in side:
        return "Under"

    if "h2h" in market or "spreads" in market:
        for full_team_name in TEAM_NAME_TO_ABBR.keys():
            if side.startswith(full_team_name):
                return full_team_name  # ✅ Return full team name
    return "Other"


def count_theme_exposure(existing, game_id, theme):
    return sum(
        1
        for (gid, _, side) in existing.keys()
        if gid == game_id
        and (
            theme in ["Over", "Under"]
            and theme in side
            or theme not in ["Over", "Under"]
            and side.startswith(theme)
        )
    )


def standardize_derivative_label(label):
    """
    Standardize derivative market side labels:
    - Expand team abbreviations to full team names
    - Handle Over/Under bets cleanly
    """

    label = label.strip()

    if label.lower() in {"score ≥1 run", "score >0", "score at least 1"}:
        return "Over 0.5"
    if label.lower() in {"score <1", "score = 0", "score 0 runs"}:
        return "Under 0.5"

    if label.endswith(" win"):
        abbr = label.replace(" win", "").strip()
        return TEAM_ABBR_TO_NAME.get(abbr, abbr)

    if label.startswith("Run line (") and label.endswith(")"):
        inside = label[len("Run line (") : -1]
        parts = inside.split()
        if len(parts) == 2:
            abbr, spread = parts
            full_name = TEAM_ABBR_TO_NAME.get(abbr, abbr)
            return f"{full_name} {spread}".strip()
        return inside

    if label.startswith("Total >"):
        val = label.split(">")[1].strip()
        return f"Over {val}"
    if label.startswith("Total <"):
        val = label.split("<")[1].strip()
        return f"Under {val}"

    # ✅ NEW: Expand simple abbreviations like 'PIT+0.5'
    for abbr, full_name in TEAM_ABBR_TO_NAME.items():
        if label.startswith(abbr):
            rest = label[len(abbr) :].strip()
            return f"{full_name} {rest}".strip()

    # Fallback
    return label


def calculate_ev(fair_odds, market_odds):
    fair_dec = (1 + abs(100 / fair_odds)) if fair_odds < 0 else (fair_odds / 100 + 1)
    mkt_dec = (
        (1 + abs(100 / market_odds)) if market_odds < 0 else (market_odds / 100 + 1)
    )
    return round((mkt_dec / fair_dec - 1) * 100, 2)


def decimal_odds(american):
    return (
        round(100 / abs(american) + 1, 4)
        if american < 0
        else round(american / 100 + 1, 4)
    )


def calculate_market_fv(sim_prob, market_odds):
    try:
        decimal = (
            100 / abs(market_odds) + 1 if market_odds < 0 else market_odds / 100 + 1
        )
        return round(sim_prob * decimal * 100, 2)
    except:
        return 0.0


def load_existing_stakes(log_path):
    """
    Reads existing market_evals.csv and returns a dict
    keyed by (game_id, market, side) → stake
    """
    existing = {}
    if not os.path.exists(log_path):
        return existing

    with open(log_path, "r", newline="") as f:
        reader = csv.DictReader(f)
        for row in reader:
            try:
                key = (row["game_id"], row["market"], row["side"])
                stake_str = row.get("stake", "").strip()
                stake = float(stake_str) if stake_str else 0.0
                existing[key] = stake
            except Exception as e:
                print(f"⚠️ Error parsing row {row}: {e}")
    return existing


def load_existing_theme_stakes(csv_path):
    """
    Builds a dict mapping (game_id, theme_key, segment) → total_stake
    to track existing theme-level exposure from the CSV.
    """
    from collections import defaultdict

    theme_stakes = defaultdict(float)

    if not os.path.exists(csv_path):
        return theme_stakes

    with open(csv_path, "r", newline="") as f:
        reader = csv.DictReader(f)
        for row in reader:
            try:
                game_id = row["game_id"]
                market = row["market"]
                side = row["side"]

                # Safe fallback for malformed stake
                try:
                    stake = float(row.get("stake", 0))
                except:
                    stake = 0.0

                # Identify theme category
                theme = get_theme({"side": side, "market": market})
                if "spreads" in market or "h2h" in market or "runline" in market:
                    theme_key = f"{theme}_spread"
                elif "totals" in market:
                    theme_key = f"{theme}_total"
                else:
                    theme_key = f"{theme}_other"

                # Determine segment: mainline vs. derivative
                segment = (
                    "derivative"
                    if "1st" in market or "7_innings" in market
                    else "mainline"
                )

                # Aggregate total exposure
                theme_stakes[(game_id, theme_key, segment)] += stake

            except Exception as e:
                print(f"⚠️ Error processing theme stake row: {e}")

    return theme_stakes


def get_discord_webhook_for_market(market: str) -> str:
    """Return the Discord webhook URL for a given market type."""
    return OFFICIAL_PLAYS_WEBHOOK_URL or DISCORD_WEBHOOK_URL


def send_discord_notification(row, eval_tracker=None):
    if eval_tracker is None:
        eval_tracker = MARKET_EVAL_TRACKER

    webhook_url = get_discord_webhook_for_market(row.get("market", ""))
    if not webhook_url:
        return

    ev = row["ev_percent"]
    if ev > 20.0 or ev < 5.0:
        return

    stake = float(row.get("stake", 0))
    entry_type = row.get("entry_type", "first")
    if (entry_type == "first" and stake < 1.0) or (
        entry_type == "top-up" and stake < 0.5
    ):
        print(
            f"⛔ Skipping Discord notification — stake below threshold ({stake:.2f}u)"
        )
        return
    stake = round(stake, 2)
    full_stake = round(float(row.get("full_stake", stake)), 2)
    print(
        f"📬 Sending Discord Notification → stake: {stake}, full: {full_stake}, type: {entry_type}"
    )
    if entry_type == "top-up":
        bet_label = "🔁 Top-Up"
    elif row.get("market_class") == "alternate":
        bet_label = "🟢 First Bet (⅛ Kelly)"
    else:
        bet_label = "🟢 First Bet"

    # Treat as top-up only if full_stake > stake AND stake was previously logged
    if full_stake > stake and full_stake - stake >= 0.5:
        tag = "🔁"
        header = "**Top-Up Bet Logged**"
        topup_note = f"🔁 Top-Up: `{stake:.2f}u` added → Total: `{full_stake:.2f}u`"
    else:
        tag = "🟢" if ev >= 10 else "🟡" if ev >= 5 else "⚪"
        header = "**New Bet Logged**"
        topup_note = ""

    if row.get("test_mode"):
        header = f"[TEST] {header}"

    game_id = row["game_id"]
    side = row["side"]
    market = row["market"]

    if row.get("price_source") == "alternate":
        market_class_tag = "📐 *Alt Line*"
    elif "1st" in market or "innings" in market:
        market_class_tag = "🧩 *Derivative*"
    else:
        market_class_tag = "📊 *Mainline*"

    odds = row["market_odds"]

    from datetime import datetime, timedelta

    now = datetime.now()
    game_date_str = game_id.split("-")[0:3]
    game_date = datetime.strptime("-".join(game_date_str), "%Y-%m-%d").date()

    if game_date == now.date():
        game_day_tag = "📅 *Today*"
    elif game_date == (now.date() + timedelta(days=1)):
        game_day_tag = "📅 *Tomorrow*"
    else:
        game_day_tag = f"📅 *{game_date.strftime('%A')}*"

    from utils import TEAM_ABBR_TO_NAME

    try:
        away_abbr, home_abbr = game_id.split("-")[-1].split("@")
        away_team = TEAM_ABBR_TO_NAME.get(away_abbr, away_abbr)
        home_team = TEAM_ABBR_TO_NAME.get(home_abbr, home_abbr)
        event_label = f"{away_team} @ {home_team}"
    except Exception:
        event_label = game_id

    best_book_data = row.get("best_book", {})
    if isinstance(best_book_data, dict):
        best_book = extract_best_book(best_book_data)
    elif isinstance(best_book_data, str) and best_book_data.strip().startswith("{"):
        try:
            tmp = json.loads(best_book_data.replace("'", '"'))
            best_book = extract_best_book(tmp) or best_book_data
        except Exception:
            best_book = best_book_data
    else:
        best_book = best_book_data or row.get("sportsbook", "N/A")

    tracker = eval_tracker
    tracker_key = f"{game_id}:{market}:{side}"
    prior = tracker.get(tracker_key)
    movement = track_and_update_market_movement(row, tracker)
    if movement.get("is_new"):
        print(f"🟡 First-time seen → {tracker_key}")
    else:
        try:
            print(
                f"🧠 Prior FV: {prior.get('blended_fv')} → New FV: {row.get('blended_fv')}"
            )
        except Exception:
            pass
    if not (
        movement["ev_movement"] == "better" and movement["fv_movement"] == "worse"
    ):
        print(
            f"⛔ Discord notification aborted due to movement → EV: {movement['ev_movement']}, FV: {movement['fv_movement']}"
        )
        return
    print(f"✅ Market-confirmed bet → {tracker_key} — sending notification")
    prev_fv = None
    if isinstance(prior, dict):
        prev_fv = prior.get("blended_fv", prior.get("fair_odds"))

    sim_prob = row["sim_prob"]
    consensus_prob = row["market_prob"]
    blended_prob = row["blended_prob"]
    fair_odds = row["blended_fv"]

    def _parse_odds_dict(val):
        """Return a clean {book: odds} dict from various input formats."""
        if isinstance(val, dict):
            # Handle nested dict serialized as the sole key
            if len(val) == 1:
                ((k, v),) = val.items()
                if (
                    isinstance(k, str)
                    and k.strip().startswith("{")
                    and k.strip().endswith("}")
                ):
                    try:
                        inner = json.loads(k.replace("'", '"'))
                        return inner
                    except Exception:
                        pass
            return val
        if isinstance(val, str):
            s = val.strip()
            if s.startswith("{") and s.endswith("}"):
                try:
                    return json.loads(s.replace("'", '"'))
                except Exception:
                    pass
            odds = {}
            for piece in s.split(","):
                if ":" not in piece:
                    continue
                book, price = piece.split(":", 1)
                try:
                    odds[book.strip()] = float(price)
                except Exception:
                    continue
            if odds:
                return odds
        return {}

    all_odds_dict = (
        _parse_odds_dict(row.get("_raw_sportsbook"))
        or _parse_odds_dict(row.get("consensus_books"))
        or _parse_odds_dict(row.get("sportsbook"))
    )

    best_book_name = best_book.lower() if isinstance(best_book, str) else ""

    # === Utility: Convert American Odds to Decimal
    def to_decimal(american_odds):
        try:
            return (
                100 / abs(american_odds) + 1
                if american_odds < 0
                else (american_odds / 100) + 1
            )
        except:
            return 0.0

    # === Sort books and format display
    sorted_books = []
    if isinstance(all_odds_dict, dict):
        sorted_books = sorted(
            all_odds_dict.items(), key=lambda x: to_decimal(x[1]), reverse=True
        )

        all_odds_str_pieces = []
        for book, odds_value in sorted_books:
            book_display = f"{book}: {odds_value}"
            if book.lower() == best_book_name:
                book_display = f"**{book_display}**"
            all_odds_str_pieces.append(f"• {book_display}")

        all_odds_str = "\n".join(all_odds_str_pieces)
    else:
        all_odds_str = "N/A"

    # === Tag Roles from Books
    # Only mention sportsbooks whose individual EV falls within the
    # notification range (5% - 20%). This prevents tagging every book
    # just because the best price qualifies.
    roles = set()
    for book, price in sorted_books:
        model_prob = sim_prob
        offered_decimal = to_decimal(price)
        ev_this_book = (model_prob * offered_decimal - 1) * 100

        if 5 <= ev_this_book <= 20:
            role_tag = BOOKMAKER_TO_ROLE.get(book.lower())
            if role_tag:
                roles.add(role_tag)

    best_role = BOOKMAKER_TO_ROLE.get(best_book_name)
    if best_role:
        roles.add(best_role)

    if len(roles) > 1:
        print(f"🔔 Multiple books tagged: {', '.join(sorted(roles))}")

    if roles:
        roles_text = "📣 " + " ".join(sorted(roles))
    else:
        roles_text = ""

    topup_note = ""
    if entry_type == "top-up" and stake < full_stake:
        topup_note = f"🔁 Top-Up: `{stake:.2f}u` added → Total: `{full_stake:.2f}u`"

    fv_display = f"{prev_fv} --> {fair_odds}" if prev_fv is not None else str(fair_odds)
    movement_note = (
        f"📊 Movement → EV: {movement['ev_movement']}, "
        f"FV: {movement['fv_movement']}, Odds: {movement['odds_movement']}"
    )

    game_day_clean = game_day_tag.replace("**", "").replace("*", "")
    message = (
        f"{tag} {header}\n\n"
        f"{game_day_clean} | {market_class_tag} | 🏷 {row.get('segment_label','')}\n"
        f"🏟️ Game: {event_label} ({game_id})\n"
        f"🧾 Market: {market} — {side}\n"
        f"💰 Stake: {stake:.2f}u @ {odds} → {bet_label}\n"
        f"{topup_note}\n{movement_note}\n\n"
        "---\n\n"
        "📈 Edge Overview\n"
        f"Sim Win Rate: {sim_prob:.1%},\n"
        f"Consensus Probability: {consensus_prob:.1%},\n"
        f"Blended Model: {blended_prob:.1%},\n"
        f"📊 EV: {ev:+.2f}%,\n"
        f"💸 Fair Odds: {fv_display},\n\n"
        "---\n\n"
        f"🏦 Best Book: {best_book}\n"
        f"📉 Market Odds:\n{all_odds_str}\n\n"
        f"{roles_text}\n\n"
        "━━━━━━━━━━━━━━━━━━━━━━━"
    )

    try:
        requests.post(webhook_url, json={"content": message.strip()})
    except Exception as e:
        print(f"❌ Failed to send Discord message: {e}")


def get_exposure_key(row):
    market = row["market"]
    game_id = row["game_id"]
    side = remap_side_key(row["side"])

    if "totals" in market:
        market_type = "total"
    elif "spreads" in market or "h2h" in market or "runline" in market:
        market_type = "spread"
    else:
        market_type = "other"

    is_derivative = "_" in market and any(
        x in market for x in ["1st", "f5", "3_innings", "5_innings", "7_innings"]
    )
    segment = "derivative" if is_derivative else "full_game"

    for team in TEAM_NAME_TO_ABBR:
        if side.startswith(team):
            theme = team
            break
    else:
        if "Over" in side:
            theme = "Over"
        elif "Under" in side:
            theme = "Under"
        else:
            theme = "Other"

    theme_key = f"{theme}_{market_type}"
    return (game_id, theme_key, segment)


def write_to_csv(row, path, existing, session_exposure, existing_theme_stakes, dry_run=False):
    """
    Final write function for fully approved bets only.

    This function assumes the bet has already passed all pruning:
    - Exposure rules
    - Stake thresholds (min 1u / top-up ≥ 0.5u)
    - EV caps
    - Segment tagging

    It should only be called from process_theme_logged_bets().

    Parameters
    ----------
    existing_theme_stakes : dict
        Mapping used to track current theme exposure in-memory. Updated on
        successful writes.
    """
    key = (row["game_id"], row["market"], row["side"])
    tracker_key = (
        f"{row['game_id']}:{row['market']}:{row['side']}"
    )

    new_conf = row.get("consensus_prob")
    try:
        new_conf_val = float(new_conf) if new_conf is not None else None
    except Exception:
        new_conf_val = None

    prev_conf_val = None
    # if isinstance(MARKET_CONF_TRACKER.get(tracker_key), dict):
    #     prev_conf_val = MARKET_CONF_TRACKER[tracker_key].get("consensus_prob")

    if new_conf_val is None:
        print(f"  ⛔ No valid consensus_prob for {tracker_key} — skipping")
        return 0

    # if prev_conf_val is not None and new_conf_val <= prev_conf_val:
    #     print(
    #         f"  ⛔ Market confirmation not improved ({new_conf_val:.4f} ≤ {prev_conf_val:.4f}) — skipping {tracker_key}"
    #     )
    #     return 0
    full_stake = round(float(row.get("full_stake", 0)), 2)
    prev = existing.get(key, 0)
    delta = round(full_stake - prev, 2)

    if prev >= full_stake:
        print(f"  ⛔ Already logged full stake for {key}, skipping.")
        return 0

    entry_type = row.get("entry_type", "first")
    stake_to_log = delta
    if entry_type == "first" and stake_to_log < 1.0:
        print(f"  ⛔ First bet stake {stake_to_log:.2f}u below 1.0u — skipping")
        return 0
    if entry_type == "top-up" and stake_to_log < 0.5:
        print(f"  ⛔ Top-up stake {stake_to_log:.2f}u below 0.5u — skipping")
        return 0

    row["stake"] = stake_to_log
    row["result"] = ""

    if dry_run:
        print(
            f"📝 [Dry Run] Would log: {key} | Stake: {delta:.2f}u | EV: {row['ev_percent']:.2f}%"
        )
        return 0

    row.pop("consensus_books", None)

    fieldnames = [
        "game_id",
        "market",
        "market_class",
        "side",
        "lookup_side",
        "sim_prob",
        "fair_odds",
        "market_prob",
        "market_fv",
        "consensus_prob",
        "pricing_method",
        "books_used",
        "model_edge",
        "market_odds",
        "ev_percent",
        "blended_prob",
        "blended_fv",
        "hours_to_game",
        "blend_weight_model",
        "stake",
        "entry_type",
        "segment",
        "segment_label",
        "sportsbook",
        "best_book",
        "date_simulated",
        "result",
    ]

    is_new = not os.path.exists(path)
    os.makedirs(os.path.dirname(path), exist_ok=True)

    with open(path, "a", newline="") as f:
        writer = csv.DictWriter(f, fieldnames=fieldnames)
        if is_new:
            writer.writeheader()

        # ✅ Convert sportsbook dict → string before writing
        if isinstance(row.get("sportsbook"), dict):
            row["sportsbook"] = ", ".join(
                f"{book}:{odds:+}" for book, odds in row["sportsbook"].items()
            )

        row_to_write = {k: v for k, v in row.items() if k in fieldnames}
        writer.writerow(row_to_write)

        # ✅ Send full, untrimmed row to Discord for role tagging and odds display
        send_discord_notification(row, MARKET_EVAL_TRACKER)

        # Update market confirmation tracker on successful log
        # MARKET_CONF_TRACKER[tracker_key] = {
        #     "consensus_prob": new_conf_val,
        #     "timestamp": datetime.now().isoformat(),
        # }
        # save_market_conf_tracker(MARKET_CONF_TRACKER)

        movement = track_and_update_market_movement(row, MARKET_EVAL_TRACKER)
        print(
            f"🧠 Movement for {tracker_key}: EV {movement['ev_movement']} | FV {movement['fv_movement']}"
        )

    existing[key] = full_stake
    if existing_theme_stakes is not None:
        exposure_key = get_exposure_key(row)
        existing_theme_stakes[exposure_key] = (
            existing_theme_stakes.get(exposure_key, 0.0) + row["stake"]
        )

    edge = round(row["blended_prob"] - implied_prob(row["market_odds"]), 4)

    print(
        f"\n📦 Logging Bet: {row['game_id']} | {row['market']} ({row.get('market_class', '?')}) | {row['side']}"
    )

    print(f"   • Entry Type : {row['entry_type']}")
    stake_desc = (
        "full" if row["entry_type"] == "first" else f"delta of {row['stake']:.2f}u"
    )
    print(f"   • Stake      : {row['stake']:.2f}u ({stake_desc})")
    print(f"   • Odds       : {row['market_odds']} | Book: {row['sportsbook']}")
    print(
        f"   • EV         : {row['ev_percent']:+.2f}% | Blended: {row['blended_prob']:.4f} | Edge: {edge:+.4f}\n"
    )

    return 1


def ensure_consensus_books(row):
    if "consensus_books" not in row or not row["consensus_books"]:
        if isinstance(row.get("_raw_sportsbook"), dict) and row["_raw_sportsbook"]:
            row["consensus_books"] = row["_raw_sportsbook"]
        elif isinstance(row.get("sportsbook"), str) and isinstance(
            row.get("market_odds"), (int, float)
        ):
            row["consensus_books"] = {row["sportsbook"]: row["market_odds"]}


def log_bets(
    game_id,
    sim_results,
    market_odds,
    odds_start_times=None,
    min_ev=0.05,
    log_path="logs/market_evals.csv",
    dry_run=False,
    cache_func=None,
    session_exposure=None,
    skipped_bets=None,
    existing=None,
):

    from datetime import datetime
    from core.market_pricer import decimal_odds, implied_prob, kelly_fraction
    from utils import convert_full_team_spread_to_odds_key

    date_sim = datetime.now().strftime("%Y-%m-%d %I:%M %p")
    candidates = []

    markets = sim_results.get("markets", [])
    if not markets:
        print(f"⚠️ No 'markets' array found in {game_id}")
        return

    start_dt = odds_start_times.get(game_id)
    hours_to_game = 8.0
    if start_dt:
        now = datetime.now(start_dt.tzinfo)
        hours_to_game = (start_dt - now).total_seconds() / 3600

    if hours_to_game < 0:
        print(
            f"⏱️ Skipping {game_id} — game has already started ({hours_to_game:.2f}h ago)"
        )
        return

    for entry in markets:
        market_key = entry.get("market")
        side = entry.get("side")
        fair_odds = entry["fair_odds"]

        if not market_key or not side or fair_odds is None:
            continue

        sim_segment = classify_market_segment(market_key)

        if market_key == "h2h" and any(
            x in side for x in ["+1.5", "-1.5", "+0.5", "-0.5"]
        ):
            print(f"⚠️ Correcting mislabeled spread → {side} marked as h2h")
            market_key = "spreads"

        side_clean = standardize_derivative_label(side)

        if market_key in {"spreads", "h2h"}:
            raw_lookup = convert_full_team_spread_to_odds_key(side_clean)
            lookup_side = normalize_label(raw_lookup)  # ✅ Use canonical label

        elif market_key == "totals":
            lookup_side = normalize_to_abbreviation(side_clean)
        else:
            lookup_side = normalize_to_abbreviation(
                get_normalized_lookup_side(side_clean, market_key)
            )

        market_entry, best_book, matched_key, segment, price_source = (
            get_market_entry_with_alternate_fallback(
                market_odds, market_key, lookup_side, debug=True
            )
        )
        if not assert_segment_match(market_key, matched_key):
            print(
                f"🔒 Skipping due to segment mismatch → Sim: {market_key} | Book: {matched_key}"
            )
            continue

        if not isinstance(market_entry, dict):
            print(f"        ❌ No match for {side} in market: {market_key}")
            continue

        # Safely get the correct sim line (now that matched_key is known)
        sim_entry = find_sim_entry(
            sim_results["markets"], matched_key, side, allow_fallback=False
        )
        if not sim_entry:
            print(f"❌ No valid sim entry for: {side} @ {matched_key} — skipping")
            continue

        sim_prob = sim_entry["sim_prob"]
        fair_odds = sim_entry["fair_odds"]

        market_price = market_entry.get("price")
        market_fv = market_entry.get("consensus_odds")
        consensus_prob = market_entry.get("consensus_prob")
        pricing_method = market_entry.get("pricing_method")
        books_used = market_entry.get("books_used")
        if market_price is None:
            continue

        raw_books = get_contributing_books(
            market_odds, market_key=matched_key, lookup_side=lookup_side
        )
        book_prices = clean_book_prices(raw_books)

        if not book_prices:
            fallback_source = str(best_book or "fallback")
            book_prices = {fallback_source: market_price}

        p_market = consensus_prob if consensus_prob else implied_prob(market_price)
        p_blended, w_model, p_model, _ = blend_prob(
            sim_prob, market_price, market_key, hours_to_game, p_market
        )

        ev_calc = calculate_ev_from_prob(p_blended, market_price)
        stake = kelly_fraction(p_blended, market_price, fraction=0.25)

        print(
            f"📝 Logging → game: {game_id} | market: {matched_key} | side: '{side_clean}' | normalized: '{lookup_side}' | source: {price_source} | segment: {segment}"
        )

        row = {
            "game_id": game_id,
            "market": matched_key.replace("alternate_", ""),
            "market_class": price_source,
            "side": side,
            "lookup_side": lookup_side,
            "sim_prob": round(sim_prob, 4),
            "fair_odds": round(fair_odds, 2),
            "market_prob": round(p_market, 4),
            "market_fv": market_fv,
            "consensus_prob": consensus_prob,
            "pricing_method": pricing_method,
            "books_used": (
                ", ".join(books_used) if isinstance(books_used, list) else books_used
            ),
            "model_edge": round(sim_prob - p_market, 4),
            "market_odds": market_price,
            "ev_percent": round(ev_calc, 2),
            "blended_prob": round(p_blended, 4),
            "blended_fv": to_american_odds(p_blended),
            "hours_to_game": round(hours_to_game, 2),
            "blend_weight_model": round(w_model, 2),
            "stake": stake,
            "entry_type": "",
            "segment": segment,
            "segment_label": get_segment_label(matched_key, side_clean),
            "price_source": price_source,
            "sportsbook": book_prices,
            "best_book": (
                extract_best_book(book_prices)
                if isinstance(book_prices, dict)
                else best_book
            ),
            "date_simulated": date_sim,
            "result": "",
        }

        if isinstance(book_prices, dict):
            row["_raw_sportsbook"] = book_prices.copy()

        # 📝 Track every evaluated bet before applying stake/EV filters
<<<<<<< HEAD
        tracker_key = f"{row['game_id']}:{row['market']}:{row['side']}"
        prior = MARKET_EVAL_TRACKER.get(tracker_key)
        movement = track_and_update_market_movement(row, MARKET_EVAL_TRACKER)
        print(
            f"🧠 Movement for {tracker_key}: EV {movement['ev_movement']} | FV {movement['fv_movement']}"
        )
        if movement.get("is_new"):
            print(f"🟡 First-time seen → {tracker_key}")
        else:
            try:
=======
                tracker_key = f"{row['game_id']}:{row['market']}:{row['side']}"
                prior = MARKET_EVAL_TRACKER.get(tracker_key)
                movement = track_and_update_market_movement(row, MARKET_EVAL_TRACKER)
>>>>>>> 19f48631
                print(
                    f"🧠 Movement for {tracker_key}: EV {movement['ev_movement']} | FV {movement['fv_movement']}"
                )
                if movement.get("is_new"):
                    print(f"🟡 First-time seen → {tracker_key}")
                else:
                    try:
                        print(
                            f"🧠 Prior FV: {prior.get('blended_fv')} → New FV: {row.get('blended_fv')}"
                        )
                    except Exception:
                        pass

        print(
            f"📦 Matched: {matched_key} | Price Source: {price_source} | Segment: {segment}"
        )
        print(f"📊 Odds: {market_price} | Stake: {stake:.2f}u | EV: {ev_calc:.2f}%")

        # Continue with staking filters, logging, top-up checks...

        row["full_stake"] = stake

        if ev_calc < min_ev * 100:
            print(f"        🟡 Skipped — low EV ({ev_calc:.2f}%)\n")
            if ev_calc >= 5.0 and skipped_bets is not None:
                row["skip_reason"] = "low_ev"
                skipped_bets.append(row)
            continue

        if stake < 1.00:
            print(f"        🟡 Skipped — low stake ({stake:.2f}u)\n")
            if dry_run:
                candidates.append(row)
            row["skip_reason"] = "low_stake"
            if ev_calc >= 5.0 and skipped_bets is not None:
                skipped_bets.append(row)
            continue

        key = (game_id, matched_key, side)
        prev = existing.get(key, 0)
        full_stake = stake
        delta = round(full_stake - prev, 2)
        if delta <= 0:
            print(f"⛔ Skipped — no stake delta for {key}")
            continue

        row["stake"] = delta
        row["full_stake"] = full_stake
        row["entry_type"] = "top-up" if prev > 0 else "first"
        row["result"] = ""
        row.pop("consensus_books", None)

        ensure_consensus_books(row)

        if dry_run:
            candidates.append(row)

        if cache_func:
            cache_func(row, segment=segment)


def log_derivative_bets(
    game_id,
    derivative_segments,
    market_odds=None,
    odds_start_times=None,
    min_ev=0.05,
    log_path="logs/market_evals.csv",
    dry_run=False,
    cache_func=None,
    session_exposure=None,
    skipped_bets=None,
    existing=None,
):
    from datetime import datetime
    from core.market_pricer import decimal_odds, implied_prob, kelly_fraction
    from utils import convert_full_team_spread_to_odds_key

    date_sim = datetime.now().strftime("%Y-%m-%d %I:%M %p")
    candidates = []

    start_dt = odds_start_times.get(game_id)
    hours_to_game = 8.0
    if start_dt:
        now = datetime.now(start_dt.tzinfo)
        hours_to_game = (start_dt - now).total_seconds() / 3600

    if hours_to_game < 0:
        print(
            f"⏱️ Skipping {game_id} — game has already started ({hours_to_game:.2f}h ago)"
        )
        return

    for segment, seg_data in derivative_segments.items():
        if not isinstance(seg_data, dict):
            continue

        markets = seg_data.get("markets", {})
        for market_type, options in markets.items():
            for label, sim in options.items():

                if prob is None or fair_odds is None:
                    continue

                market_key = {
                    "moneyline": "h2h",
                    "runline": "spreads",
                    "total": "totals",
                }.get(market_type.lower())

                if not market_key:
                    continue

                segment_clean = normalize_segment_name(segment)

                entry = find_sim_entry(
                    sim_data.get("markets", []),
                    f"{market_key}_{segment_clean}",
                    label,
                    allow_fallback=False,
                )
                if not entry:
                    print(
                        f"❌ No valid sim entry for {label} @ {market_key}_{segment_clean} — skipping derivative bet"
                    )
                    continue

                prob = entry["sim_prob"]
                fair_odds = entry["fair_odds"]

                side_clean = standardize_derivative_label(label)

                if market_key in {"spreads", "h2h"}:
                    lookup_side = normalize_to_abbreviation(
                        convert_full_team_spread_to_odds_key(side_clean)
                    )
                elif market_key == "totals":
                    lookup_side = normalize_to_abbreviation(side_clean)
                else:
                    lookup_side = normalize_to_abbreviation(
                        get_normalized_lookup_side(side_clean, market_key)
                    )

                # Try both "alternate_" and regular market key fallback
                market_entry = None
                source = "unknown"
                prefixes = ["", "alternate_"] if market_key != "h2h" else [""]
                market_full = f"{market_key}_{segment_clean}"  # Default fallback

                for prefix in prefixes:
                    full_key = f"{prefix}{market_key}"
                    print(
                        f"🔍 Attempting lookup: {full_key} | {side_clean} → {lookup_side}"
                    )

                    # 🔍 Match using updated fallback (primary + alternate + normalized side)
                    market_entry, best_book, matched_key, segment, price_source = (
                        get_market_entry_with_alternate_fallback(
                            market_odds, market_key, lookup_side, debug=True
                        )
                    )

                    # Enforce segment match between sim market and odds market
                    from utils import classify_market_segment

                    sim_segment = classify_market_segment(
                        f"{market_key}_{segment_clean}"
                    )
                    book_segment = classify_market_segment(matched_key)

                    if sim_segment != book_segment:
                        print(
                            f"⛔ Segment mismatch → Sim: {sim_segment} vs Book: {book_segment} — skipping derivative bet"
                        )
                        continue

                    if not isinstance(market_entry, dict):
                        print(
                            f"        🟡 No match for {label} in {market_key}_{segment_clean}"
                        )
                        continue

                    market_full = matched_key  # set final market key (e.g., totals, alternate_totals, etc.)
                    print(
                        f"📦 Matched via {market_full} | Segment: {segment} | Price Source: {price_source}"
                    )

                if not isinstance(market_entry, dict):
                    print(f"                🟡 No odds for {label} in {market_full}")
                    continue

                market_price = market_entry.get("price")
                market_fv = market_entry.get("consensus_odds")
                consensus_prob = market_entry.get("consensus_prob")

                if market_price is None:
                    continue

                raw_books = get_contributing_books(
                    market_odds, market_key=market_full, lookup_side=lookup_side
                )
                book_prices = clean_book_prices(raw_books)

                if raw_books and not book_prices:
                    print(
                        f"⚠️ Raw books existed but cleaned empty — {game_id} | {lookup_side}: {raw_books}"
                    )
                else:
                    print(
                        f"📦 {game_id} | {market_full} | {lookup_side} → book_prices: {book_prices}"
                    )

                if not book_prices:
                    fallback_source = str(
                        market_entry.get("source") or source or "unknown"
                    )
                    book_prices = {fallback_source: market_price}
                    print(
                        f"⚠️ Consensus missing — using fallback source: {fallback_source} @ {market_price}"
                    )

                # 💡 Blending market and model probabilities
                if consensus_prob is not None and consensus_prob > 0:
                    p_market = consensus_prob
                else:
                    p_market = implied_prob(market_price)

                p_blended, w_model, p_model, _ = blend_prob(
                    p_model=prob,
                    market_odds=market_price,
                    market_type=market_key,
                    hours_to_game=hours_to_game,
                    p_market=p_market,
                )

                print(
                    f"🧪 Blending: Model {p_model:.4f} | Market {p_market:.4f} | Blended {p_blended:.4f} | Weight Model: {w_model:.2f}"
                )

                dec_odds = decimal_odds(market_price)
                blended_fair_odds = 1 / p_blended
                ev_calc = calculate_ev_from_prob(p_blended, market_price)  # ✅ correct
                stake = kelly_fraction(p_blended, market_price, fraction=0.25)

                print(
                    f"        🕒 Game in {hours_to_game:.2f}h → model weight: {w_model:.2f}"
                )
                print(f"        🔎 {game_id} | {market_full} | {side_clean}")
                print(
                    f"        → EV: {ev_calc:.2f}% | Stake: {stake:.2f}u | Model: {p_model:.1%} | Market: {p_market:.1%} | Odds: {market_price}"
                )

                key = (game_id, market_full, side_clean)
                prev = existing.get(key, 0)

                sportsbook_source = source if isinstance(source, str) else "fallback"

                print(
                    f"📝 Logging → game: {game_id} | market: {matched_key} | side: '{side_clean}' | normalized: '{lookup_side}' | source: {price_source} | segment: {segment}"
                )

                row = {
                    "game_id": game_id,
                    "market": market_full.replace("alternate_", ""),
                    "market_class": price_source,
                    "side": side_clean,
                    "lookup_side": lookup_side,
                    "sim_prob": round(prob, 4),
                    "fair_odds": round(fair_odds, 2),
                    "market_prob": round(
                        (
                            consensus_prob
                            if consensus_prob is not None
                            else implied_prob(market_price)
                        ),
                        4,
                    ),
                    "market_fv": market_fv,
                    "consensus_prob": consensus_prob,
                    "pricing_method": pricing_method,
                    "books_used": (
                        ", ".join(books_used)
                        if isinstance(books_used, list)
                        else books_used
                    ),
                    "model_edge": round(prob - (consensus_prob or 0), 4),
                    "market_odds": market_price,
                    "ev_percent": round(ev_calc, 2),
                    "blended_prob": round(p_blended, 4),
                    "blended_fv": to_american_odds(p_blended),
                    "hours_to_game": round(hours_to_game, 2),
                    "blend_weight_model": round(w_model, 2),
                    "stake": stake,  # Will be updated to delta after comparing `prev`
                    "entry_type": "",  # Set below based on `prev`
                    "segment": segment,
                    "segment_label": get_segment_label(market_full, side_clean),
                    "sportsbook": (
                        book_prices
                        if book_prices
                        else {sportsbook_source: market_price}
                    ),
                    "best_book": (
                        extract_best_book(book_prices)
                        if isinstance(book_prices, dict)
                        else sportsbook_source
                    ),
                    "date_simulated": date_sim,
                    "result": "",
                }

                if isinstance(book_prices, dict):
                    row["_raw_sportsbook"] = book_prices.copy()

                print(f"📦 Books stored in row: {book_prices}")
                print(f"🏦 Best Book Selected: {row['best_book']}")
                # 📝 Track every evaluated bet before applying stake/EV filters
                tracker_key = f"{row['game_id']}:{row['market']}:{row['side']}"
                prior = MARKET_EVAL_TRACKER.get(tracker_key)
                movement = track_and_update_market_movement(row, MARKET_EVAL_TRACKER)
                print(
                    f"🧠 Movement for {tracker_key}: EV {movement['ev_movement']} | FV {movement['fv_movement']}"
                )
                if movement.get("is_new"):
                    print(f"🟡 First-time seen → {tracker_key}")
                else:
                    try:
                        print(
                            f"🧠 Prior FV: {prior.get('blended_fv')} → New FV: {row.get('blended_fv')}"
                        )
                    except Exception:
                        pass
                # Tracker update moved below evaluation to preserve prior state
                row["full_stake"] = stake
                row["price_source"] = price_source
                row["segment"] = segment

                # ✅ Show EV/stake even if we skip
                print(f"        🔎 {game_id} | {market_full} | {side_clean}")
                print(
                    f"        → EV: {ev_calc:.2f}% | Stake: {stake:.2f}u | Model: {p_model:.1%} | Market: {p_market:.1%} | Odds: {market_price}"
                )

                if ev_calc < min_ev * 100:
                    print(f"        🟡 Skipped — low EV ({ev_calc:.2f}%)\n")
                    if ev_calc >= 5.0 and skipped_bets is not None:
                        row["skip_reason"] = "low_ev"
                        skipped_bets.append(row)
                    continue

                if stake < 1.00:
                    print(f"        🟡 Skipped — low stake ({stake:.2f}u)\n")
                    row["skip_reason"] = "low_stake"
                    ensure_consensus_books(row)
                    if dry_run:
                        candidates.append(row)
                    if ev_calc >= 5.0 and skipped_bets is not None:
                        skipped_bets.append(row)
                    continue

                full_stake = stake
                delta = round(full_stake - prev, 2)
                row["stake"] = delta
                row["full_stake"] = full_stake
                row["entry_type"] = "top-up" if prev > 0 else "first"
                row["result"] = ""
                row.pop("consensus_books", None)

                ensure_consensus_books(row)

                if dry_run:
                    candidates.append(row)

                if cache_func:
                    cache_func(row, segment=segment)


def send_summary_to_discord(skipped_bets, webhook_url):
    if not webhook_url:
        return

    now = datetime.now().strftime("%I:%M %p")

    if not skipped_bets:
        payload = {
            "content": f"✅ No high-EV model bets were skipped due to stake rules — {now}."
        }
    else:
        fields = []

        for b in skipped_bets:
            consensus_books = b.get("consensus_books") or b.get("_raw_sportsbook") or {}
            books_str = "N/A"

            if not consensus_books:
                print(
                    f"⚠️ No consensus_books for: {b['game_id']} | {b['market']} | {b['side']}"
                )

            if isinstance(consensus_books, dict) and consensus_books:
                sorted_books = sorted(
                    consensus_books.items(),
                    key=lambda x: decimal_odds(x[1]),
                    reverse=True,
                )

                books_lines = []
                for idx, (book, price) in enumerate(sorted_books[:3]):
                    emoji = "🏆" if idx == 0 else "•"
                    books_lines.append(f"{emoji} {book}: {price:+}")
                if len(sorted_books) > 3:
                    books_lines.append(f"(+{len(sorted_books) - 3} more)")
                books_str = "\n".join(books_lines)

            elif isinstance(b.get("sportsbook"), str):
                odds_value = b.get("market_odds")
                if isinstance(odds_value, (int, float)):
                    books_str = f"🏦 {b['sportsbook']}: {odds_value:+}"

            skip_reason = b.get("skip_reason", "N/A").replace("_", " ").capitalize()

            field = {
                "name": f"📅 {b['game_id']} | {b['market']} | {b['side']}",
                "value": (
                    f"💸 Fair Odds: `{b['blended_fv']}`\n"
                    f"💰 Stake: `{b.get('full_stake', b['stake']):.2f}u` @ `{b['market_odds']}`\n"
                    f"📈 EV: `{b['ev_percent']:+.2f}%`\n"
                    f"🚫 Reason: `{skip_reason}`\n"
                    f"🏦 Books:\n{books_str}"
                ),
                "inline": False,
            }
            fields.append(field)

        embed = {
            "title": f"📊 Skipped but Model-Favored Bets — {now}",
            "color": 3447003,
            "fields": fields[:20],
            "footer": {
                "text": "These bets were skipped due to stake rules, but met the EV and model criteria."
            },
        }

        payload = {"embeds": [embed]}

    try:
        requests.post(webhook_url, json=payload, timeout=5)
        print(f"✅ Summary sent to Discord ({len(skipped_bets)} bets)")
    except Exception as e:
        print(f"❌ Failed to send summary to Discord: {e}")


def run_batch_logging(
    eval_folder,
    market_odds,
    min_ev,
    dry_run=False,
    debug=False,
    image=False,
    output_dir="logs",
):
    from collections import defaultdict
    import os, json
    from dotenv import load_dotenv

    load_dotenv()

    DISCORD_SUMMARY_WEBHOOK_URL = os.getenv("DISCORD_SUMMARY_WEBHOOK_URL")
    summary_candidates = []

    if isinstance(market_odds, str):
        with open(market_odds) as f:
            all_market_odds = json.load(f)
    else:
        all_market_odds = market_odds

    TEAM_FIXES = {"ATH": "OAK", "WSN": "WSH", "CHW": "CWS", "KCR": "KC", "TBD": "TB"}

    def normalize_game_id(gid):
        try:
            parts = gid.split("-")
            date = "-".join(parts[:3])
            matchup = parts[3]
            away, home = matchup.split("@")
            away = TEAM_FIXES.get(away, away)
            home = TEAM_FIXES.get(home, home)
            return f"{date}-{away}@{home}"
        except Exception:
            return gid

    def extract_start_times(odds_data):
        from dateutil import parser

        start_times = {}
        for game_id, game in odds_data.items():
            if not isinstance(game, dict):
                continue
            if "start_time" in game:
                try:
                    start_times[game_id] = parser.parse(game["start_time"])
                except:
                    pass
        return start_times

    existing = load_existing_stakes("logs/market_evals.csv")
    market_evals_path = "logs/market_evals.csv"
    if os.path.exists(market_evals_path):
        market_evals_df = pd.read_csv(market_evals_path)
        market_evals_df.columns = market_evals_df.columns.str.strip()
        print(
            f"📋 Loaded market_evals.csv with columns: {market_evals_df.columns.tolist()}"
        )

        # ✅ Ensure 'segment' column exists (required for correct should_log_bet evaluation)
        if "segment" not in market_evals_df.columns:
            print("🔧 Adding missing 'segment' column to market_evals_df...")
            market_evals_df["segment"] = "mainline"
    else:
        market_evals_df = pd.DataFrame()

    MARKET_EVAL_TRACKER.clear()
    MARKET_EVAL_TRACKER.update(load_tracker())

    # ✅ Ensure all required columns exist for downstream filters like should_log_bet
    required_cols = [
        "game_id",
        "market",
        "side",
        "lookup_side",
        "sim_prob",
        "fair_odds",
        "market_prob",
        "market_fv",
        "model_edge",
        "market_odds",
        "ev_percent",
        "blended_prob",
        "blended_fv",
        "hours_to_game",
        "blend_weight_model",
        "stake",
        "entry_type",
        "segment",
        "sportsbook",
        "best_book",
        "date_simulated",
        "result",
    ]

    for col in required_cols:
        if col not in market_evals_df.columns:
            market_evals_df[col] = None

    session_exposure = defaultdict(set)
    global theme_logged
    theme_logged = defaultdict(lambda: defaultdict(dict))

    def cache_theme_bet(row, segment):
        theme = get_theme(row)
        game_id = row["game_id"]
        market = row["market"]

        if "spreads" in market or "h2h" in market or "runline" in market:
            theme_key = f"{theme}_spread"
        elif "totals" in market:
            theme_key = f"{theme}_total"
        else:
            theme_key = f"{theme}_other"

        bets = theme_logged[game_id][theme_key]
        current_best = bets.get(segment)

        if not current_best or row["ev_percent"] >= current_best["ev_percent"]:
            bets[segment] = row.copy()
        else:
            print(
                f"🧹 Skipped in cache — {market} | {row['side']} | "
                f"EV {row['ev_percent']} not better than current {current_best['ev_percent']}"
            )

    existing_theme_stakes = load_existing_theme_stakes("logs/market_evals.csv")

    for (gid, market, side), stake in existing.items():
        if stake >= 1.00:
            theme = get_theme({"side": side, "market": market})
            if (
                market.startswith("spreads")
                or market.startswith("h2h")
                or market.startswith("runline")
            ):
                theme_key = f"{theme}_spread"
            elif market.startswith("totals"):
                theme_key = f"{theme}_total"
            else:
                theme_key = f"{theme}_other"

            segment = (
                "derivative" if "1st" in market or "7_innings" in market else "mainline"
            )
            existing_theme_stakes[(gid, theme_key, segment)] += stake

    odds_start_times = extract_start_times(all_market_odds)

    for fname in os.listdir(eval_folder):
        if not fname.endswith(".json"):
            continue

        # 🔄 Reload exposure from file before evaluating each game
        existing_theme_stakes = load_existing_theme_stakes("logs/market_evals.csv")

        raw_game_id = fname.replace(".json", "")
        game_id = normalize_game_id(raw_game_id)
        sim_path = os.path.join(eval_folder, fname)

        if not os.path.exists(sim_path):
            continue

        with open(sim_path) as f:
            sim = json.load(f)

        mkt = all_market_odds.get(game_id)
        if not mkt:
            print(
                f"❌ No market odds for {raw_game_id} (normalized: {game_id}), skipping."
            )
            continue

        log_bets(
            game_id=game_id,
            sim_results=sim,
            market_odds=mkt,
            odds_start_times=odds_start_times,
            min_ev=min_ev,
            dry_run=dry_run,
            cache_func=cache_theme_bet,
            session_exposure=session_exposure,
            skipped_bets=summary_candidates,
            existing=existing,
        )

    process_theme_logged_bets(
        theme_logged=theme_logged,
        existing_theme_stakes=existing_theme_stakes,
        existing=existing,
        session_exposure=session_exposure,
        dry_run=dry_run,
        skipped_bets=summary_candidates,
        webhook_url=DISCORD_SUMMARY_WEBHOOK_URL,
        market_evals_df=market_evals_df,
        snapshot_ev=args.min_ev,
        image=image,
        output_dir=output_dir,
    )

    if summary_candidates:
        os.makedirs("logs", exist_ok=True)
        with open("logs/skipped_bets.json", "w") as f:
            json.dump(summary_candidates, f, indent=2)
        print(
            f"📁 Saved {len(summary_candidates)} summary candidates to logs/skipped_bets.json"
        )


def process_theme_logged_bets(
    theme_logged,
    existing_theme_stakes,
    existing,
    session_exposure,
    dry_run,
    skipped_bets,
    webhook_url="",
    market_evals_df=None,
    snapshot_ev=5.0,
    image=False,
    output_dir="logs",
):
    print("\n🧾 Final Trimmed Bets to Log:")

    skipped_counts = {
        "duplicate": 0,
        "low_initial": 0,
        "low_topup": 0,
        "already_logged": 0,
    }

    MAX_ALLOWED_EV = 20.0
    stake_mode = "model"  # or "actual" if you're filtering only logged bets

    seen_keys = set()
    seen_lines = set()
    game_summary = defaultdict(list)

    def safe_remove_segment(game_id, theme_key, segment=None):
        if segment:
            if theme_logged[game_id].get(theme_key, {}).get(segment):
                del theme_logged[game_id][theme_key][segment]
                print(f"⚠️  Removed segment '{segment}' from {theme_key}")
        else:
            segments = list(theme_logged[game_id].get(theme_key, {}).keys())
            for seg in segments:
                del theme_logged[game_id][theme_key][seg]
                print(f"⚠️  Removed segment '{seg}' from {theme_key}")

    for game_id in theme_logged:
        print(f"\n🔍 Game: {game_id}")
        # 🔄 Refresh theme exposure from the latest CSV before evaluating bets
        existing_theme_stakes = load_existing_theme_stakes("logs/market_evals.csv")

        print("\n📊 Theme Map:")
        for theme_key, segment_map in theme_logged[game_id].items():
            for segment, row in segment_map.items():
                stake = round(float(row.get("full_stake", row.get("stake", 0))), 2)
                ev = row.get("ev_percent", 0)
                print(
                    f"   - {theme_key} [{segment}] → {row['side']} ({row['market']}) @ {stake:.2f}u | EV: {ev:.2f}%"
                )

        # 🔁 Over vs Under pruning (mainline segment only)
        for theme_key in list(theme_logged[game_id].keys()):
            if theme_key.startswith("Over") or theme_key.startswith("Under"):
                other_theme = (
                    theme_key.replace("Over", "Under")
                    if theme_key.startswith("Over")
                    else theme_key.replace("Under", "Over")
                )
                this_ev = (
                    theme_logged[game_id][theme_key]
                    .get("mainline", {})
                    .get("ev_percent", 0)
                )
                that_ev = (
                    theme_logged[game_id]
                    .get(other_theme, {})
                    .get("mainline", {})
                    .get("ev_percent", 0)
                )

                this_has_mainline = "mainline" in theme_logged[game_id][theme_key]
                that_has_mainline = "mainline" in theme_logged[game_id].get(
                    other_theme, {}
                )

                if this_has_mainline and that_has_mainline:
                    if this_ev > MAX_ALLOWED_EV and that_ev > MAX_ALLOWED_EV:
                        print(
                            f"⚖️ Discarding both Over and Under due to excessive EVs ({this_ev:.2f}%, {that_ev:.2f}%)"
                        )
                        safe_remove_segment(game_id, theme_key, "mainline")
                        safe_remove_segment(game_id, other_theme, "mainline")
                    elif this_ev > MAX_ALLOWED_EV:
                        print(
                            f"⚖️ Discarding {theme_key} (EV {this_ev:.2f}%) — exceeds cap {MAX_ALLOWED_EV:.2f}%"
                        )
                        safe_remove_segment(game_id, theme_key, "mainline")
                    elif that_ev > MAX_ALLOWED_EV:
                        print(
                            f"⚖️ Discarding {other_theme} (EV {that_ev:.2f}%) — exceeds cap {MAX_ALLOWED_EV:.2f}%"
                        )
                        safe_remove_segment(game_id, other_theme, "mainline")
                    elif this_ev >= that_ev:
                        print(
                            f"⚖️ Keeping {theme_key} (EV {this_ev:.2f}%) over {other_theme} (EV {that_ev:.2f}%)"
                        )
                        safe_remove_segment(game_id, other_theme, "mainline")
                    else:
                        print(
                            f"⚖️ Keeping {other_theme} (EV {that_ev:.2f}%) over {theme_key} (EV {this_ev:.2f}%)"
                        )
                        safe_remove_segment(game_id, theme_key, "mainline")

        for theme_key, segment_map in theme_logged[game_id].items():
            for segment, row in segment_map.items():
                if row.get("ev_percent", 0) > MAX_ALLOWED_EV:
                    print(
                        f"                ⛔ Skipped      : EV exceeds cap ({row['ev_percent']:.2f}% > {MAX_ALLOWED_EV:.2f}%) — {row['side']} in {row['market']}"
                    )
                    continue

                proposed_stake = round(float(row.get("full_stake", 0)), 2)
                key = (row["game_id"], row["market"], row["side"])
                line_key = (row["market"], row["side"])
                exposure_key = get_exposure_key(row)
                theme_total = existing_theme_stakes.get(exposure_key, 0.0)
                delta = round(proposed_stake - theme_total, 2)
                is_initial_bet = theme_total == 0.0

                print(
                    f"🔁 Evaluating: {row['side']} | {row['market']} (EV: {row['ev_percent']}%)"
                )
                print(f"                ➤ Segment     : {segment}")
                print(f"                ➤ Theme       : {theme_key}")
                print(
                    f"                ➤ Proposed    : {proposed_stake:.2f}u | EV: {row['ev_percent']:.2f}%"
                )

                existing_stake = existing.get(key, 0.0)
                if existing_stake > 0:
                    print(
                        f"                🧾 Existing     : {existing_stake:.2f}u already logged in market_evals.csv"
                    )

                if key in seen_keys or line_key in seen_lines:
                    print(
                        f"                ⚠️ Skipped      : Duplicate line already logged this run."
                    )
                    skipped_counts["duplicate"] += 1
                    continue

                if theme_total >= proposed_stake:
                    print(
                        f"                ⛔ Skipped      : Already logged {theme_total:.2f}u ≥ proposed {proposed_stake:.2f}u"
                    )
                    skipped_counts["already_logged"] += 1
                    if should_include_in_summary(row):
                        row["skip_reason"] = "already_logged"
                        ensure_consensus_books(row)
                        skipped_bets.append(row)
                    continue

                if is_initial_bet and proposed_stake < 1.00:
                    print(
                        f"                ⛔ Skipped      : Initial stake too low ({proposed_stake:.2f}u < 1.00u)"
                    )
                    skipped_counts["low_initial"] += 1
                    if should_include_in_summary(row):
                        row["skip_reason"] = "low_initial"
                        ensure_consensus_books(row)
                        skipped_bets.append(row)
                    continue

                if not is_initial_bet and delta < 0.50:
                    print(
                        f"                ⛔ Skipped      : Top-up delta too small ({delta:.2f}u < 0.50u)"
                    )
                    skipped_counts["low_topup"] += 1
                    if should_include_in_summary(row):
                        row["skip_reason"] = "low_topup"
                        ensure_consensus_books(row)
                        skipped_bets.append(row)
                    continue

                print(
                    f"                ✅ Logged       : {'First bet' if is_initial_bet else 'Top-up'} | Delta: {delta:.2f}u → Total: {proposed_stake:.2f}u"
                )

                seen_keys.add(key)
                seen_lines.add(line_key)
                row["entry_type"] = "top-up" if not is_initial_bet else "first"
                row["stake"] = delta
                row["segment"] = segment

                row_copy = row.copy()
                # 🛡️ Protect against derivative market flattening
                if row.get("segment") == "derivative" and "_" not in row.get(
                    "market", ""
                ):
                    print(
                        f"❌ [BUG] Derivative market improperly named: {row['market']} — should be something like totals_1st_5_innings"
                    )

                evaluated = should_log_bet(
                    row_copy,
                    existing_theme_stakes,
                    eval_tracker=MARKET_EVAL_TRACKER,
                )

                # 📝 Update tracker for every evaluated bet
                t_key = f"{row_copy['game_id']}:{row_copy['market']}:{row_copy['side']}"
                prior = MARKET_EVAL_TRACKER.get(t_key)
                movement = track_and_update_market_movement(row_copy, MARKET_EVAL_TRACKER)
                print(
                    f"🧠 Movement for {t_key}: EV {movement['ev_movement']} | FV {movement['fv_movement']}"
                )
                if movement.get("is_new"):
                    print(f"🟡 First-time seen → {t_key}")
                else:
                    try:
                        print(
                            f"🧠 Prior FV: {prior.get('blended_fv')} → New FV: {row_copy.get('blended_fv')}"
                        )
                    except Exception:
                        pass
                if evaluated:
                    evaluated["market"] = row["market"].replace("alternate_", "")
                    write_to_csv(
                        evaluated,
                        "logs/market_evals.csv",
                        existing,
                        session_exposure,
                        existing_theme_stakes,
                        dry_run=dry_run,
                    )
                    game_summary[game_id].append(evaluated)
                    logged_stake = evaluated["stake"]
                    exposure_key = get_exposure_key(evaluated)
                    existing_theme_stakes[exposure_key] = (
                        existing_theme_stakes.get(exposure_key, 0.0) + logged_stake
                    )
                    if should_include_in_summary(evaluated):
                        ensure_consensus_books(evaluated)
                        skipped_bets.append(evaluated)

    print("\n🧠 Summary by Game:")
    mainline_total = 0.0
    derivative_total = 0.0
    mainline_count = 0
    derivative_count = 0

    for game_id, rows in game_summary.items():
        print(f"\n📝 Summary: {game_id}")
        total_stake = sum(r["stake"] for r in rows)
        mainline_stake = sum(
            r["stake"]
            for r in rows
            if get_segment_from_market(r["market"]) == "full_game"
        )
        derivative_stake = sum(
            r["stake"]
            for r in rows
            if get_segment_from_market(r["market"]) == "derivative"
        )
        mainline_count += sum(
            1 for r in rows if get_segment_from_market(r["market"]) == "full_game"
        )
        derivative_count += sum(
            1 for r in rows if get_segment_from_market(r["market"]) == "derivative"
        )

        print(
            f"🧮 Total stake for {game_id}: {total_stake:.2f}u ({mainline_stake:.2f}u full game, {derivative_stake:.2f}u derivative)"
        )
        for r in sorted(rows, key=lambda r: -r["ev_percent"]):
            tag = "🟢" if r["ev_percent"] >= 10 else "🟡"
            print(
                f"  {tag} {r['side']} ({r['market']}) — {r.get('full_stake', r['stake']):.2f}u @ {r['ev_percent']:+.2f}% EV"
            )

    grand_total = sum(sum(r["stake"] for r in rows) for rows in game_summary.values())
    print(f"\n💰 Total stake logged across all games: {grand_total:.2f}u")
    print(
        f"📊 Logged {mainline_count} full game bets, {derivative_count} derivative bets across all games."
    )
    logged_first = sum(
        1
        for rows in game_summary.values()
        for r in rows
        if r.get("entry_type") == "first"
    )
    logged_topup = sum(
        1
        for rows in game_summary.values()
        for r in rows
        if r.get("entry_type") == "top-up"
    )
    print(f"📦 Logged Entries: {logged_first} first bets | {logged_topup} top-ups")

    print("\n🧹 Skipped Bets Summary:")
    for reason, count in skipped_counts.items():
        label = {
            "duplicate": "⚠️ Duplicate",
            "low_initial": "⛔ Initial < 1u",
            "low_topup": "⛔ Top-up < 0.5u",
            "already_logged": "⛔ Already logged",
        }[reason]
        print(f"  {label}: {count}")

    if skipped_bets:
        print("\n🟡 Skipped Bets (Details):")
        for b in skipped_bets:
            print(
                f"📅 {b['game_id']} | {b['market']} | {b['side']} ({b.get('skip_reason', 'unknown')})"
            )
            print(
                f"   💸 Fair Odds: {b['blended_fv']} | 💰 Stake: {b.get('full_stake', b['stake']):.2f}u @ {b['market_odds']} | 📈 EV: {b['ev_percent']}%"
            )

    # ✅ Expand snapshot per book with proper stake & EV% logic
    snapshot_raw = [r for rows in game_summary.values() for r in rows] + skipped_bets
    final_snapshot = expand_snapshot_rows_with_kelly(
        snapshot_raw, min_ev=snapshot_ev, min_stake=0.5
    )

    if image:
        if final_snapshot:
            print(
                f"\n📸 Generating clean model snapshot with {len(final_snapshot)} bets..."
            )
            os.makedirs(output_dir, exist_ok=True)
            output_path = os.path.join(output_dir, "mlb_summary_table_model.png")
            generate_clean_summary_image(
                final_snapshot, output_path=output_path, stake_mode="model"
            )
            upload_summary_image_to_discord(output_path, webhook_url)
        else:
            print(
                f"⚠️ No bets met criteria for image summary (stake_mode: '{stake_mode}', EV ≥ 5%, stake ≥ 1.0u)."
            )

    save_tracker(MARKET_EVAL_TRACKER)
    if not MARKET_EVAL_TRACKER:
        print("⚠️ market_eval_tracker.json not updated — 0 entries saved")


if __name__ == "__main__":
    p = argparse.ArgumentParser("Log value bets from sim output")
    p.add_argument(
        "--eval-folder", required=True, help="Folder containing simulation JSON files"
    )
    p.add_argument("--odds-path", default=None, help="Path to cached odds JSON")
    p.add_argument(
        "--min-ev", type=float, default=0.05, help="Minimum EV% threshold for bets"
    )
    p.add_argument(
        "--dry-run", action="store_true", help="Preview bets without writing to CSV"
    )
    p.add_argument(
        "--debug", action="store_true", help="Enable deep inspection debug mode"
    )
    p.add_argument(
        "--image",
        action="store_true",
        help="Generate summary image and post to Discord",
    )
    p.add_argument("--output-dir", default="logs", help="Directory for summary image")
    args = p.parse_args()

    date_tag = os.path.basename(args.eval_folder)

    # ✅ Check if eval-folder exists before proceeding
    if not os.path.exists(args.eval_folder):
        print(f"⚠️ Skipping log run — folder does not exist: {args.eval_folder}")
        sys.exit(0)

    if args.odds_path:
        with open(args.odds_path) as fh:
            odds = json.load(fh)
        odds_file = args.odds_path
    else:
        games = [
            f.replace(".json", "")
            for f in os.listdir(args.eval_folder)
            if f.endswith(".json")
        ]
        print(f"📡 Fetching market odds for {len(games)} games on {date_tag}...")
        odds = fetch_market_odds_from_api(games)
        odds_file = save_market_odds_to_file(odds, date_tag)

    run_batch_logging(
        eval_folder=args.eval_folder,
        market_odds=odds,
        min_ev=args.min_ev,
        dry_run=args.dry_run,
        debug=args.debug,  # ✅ New debug toggle wired up!
        image=args.image,
        output_dir=args.output_dir,
    )<|MERGE_RESOLUTION|>--- conflicted
+++ resolved
@@ -1435,9 +1435,9 @@
             row["_raw_sportsbook"] = book_prices.copy()
 
         # 📝 Track every evaluated bet before applying stake/EV filters
-<<<<<<< HEAD
         tracker_key = f"{row['game_id']}:{row['market']}:{row['side']}"
         prior = MARKET_EVAL_TRACKER.get(tracker_key)
+
         movement = track_and_update_market_movement(row, MARKET_EVAL_TRACKER)
         print(
             f"🧠 Movement for {tracker_key}: EV {movement['ev_movement']} | FV {movement['fv_movement']}"
@@ -1446,23 +1446,11 @@
             print(f"🟡 First-time seen → {tracker_key}")
         else:
             try:
-=======
-                tracker_key = f"{row['game_id']}:{row['market']}:{row['side']}"
-                prior = MARKET_EVAL_TRACKER.get(tracker_key)
-                movement = track_and_update_market_movement(row, MARKET_EVAL_TRACKER)
->>>>>>> 19f48631
                 print(
-                    f"🧠 Movement for {tracker_key}: EV {movement['ev_movement']} | FV {movement['fv_movement']}"
+                    f"🧠 Prior FV: {prior.get('blended_fv')} → New FV: {row.get('blended_fv')}"
                 )
-                if movement.get("is_new"):
-                    print(f"🟡 First-time seen → {tracker_key}")
-                else:
-                    try:
-                        print(
-                            f"🧠 Prior FV: {prior.get('blended_fv')} → New FV: {row.get('blended_fv')}"
-                        )
-                    except Exception:
-                        pass
+            except Exception:
+                pass
 
         print(
             f"📦 Matched: {matched_key} | Price Source: {price_source} | Segment: {segment}"
